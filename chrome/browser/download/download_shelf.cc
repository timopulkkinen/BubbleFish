// Copyright (c) 2012 The Chromium Authors. All rights reserved.
// Use of this source code is governed by a BSD-style license that can be
// found in the LICENSE file.

#include "chrome/browser/download/download_shelf.h"

#include "base/bind.h"
#include "base/callback.h"
#include "base/message_loop.h"
#include "chrome/browser/download/download_item_model.h"
#include "chrome/browser/download/download_started_animation.h"
#include "chrome/browser/platform_util.h"
#include "chrome/browser/profiles/profile.h"
#include "chrome/browser/ui/browser.h"
#include "chrome/browser/ui/tabs/tab_strip_model.h"
#include "content/public/browser/browser_context.h"
#include "content/public/browser/download_item.h"
#include "content/public/browser/download_manager.h"
#include "content/public/browser/web_contents.h"
#include "content/public/browser/web_contents_view.h"
#include "ui/base/animation/animation.h"

using content::DownloadItem;

namespace {

// Delay before we show a transient download.
const int64 kDownloadShowDelayInSeconds = 2;

} // namespace

DownloadShelf::DownloadShelf()
    : should_show_on_unhide_(false),
<<<<<<< HEAD
      is_hidden_(true) {}

void DownloadShelf::AddDownload(BaseDownloadItemModel* download_model) {
  if (is_hidden_)
 //   Unhide();
 // Show();
  DoAddDownload(download_model);
=======
      is_hidden_(false),
      ALLOW_THIS_IN_INITIALIZER_LIST(weak_ptr_factory_(this)) {
}

DownloadShelf::~DownloadShelf() {
}

void DownloadShelf::AddDownload(DownloadItem* download) {
  DCHECK(download);
  if (DownloadItemModel(download).ShouldRemoveFromShelfWhenComplete()) {
    // If we are going to remove the download from the shelf upon completion,
    // wait a few seconds to see if it completes quickly. If it's a small
    // download, then the user won't have time to interact with it.
    MessageLoop::current()->PostDelayedTask(
        FROM_HERE,
        base::Bind(&DownloadShelf::ShowDownloadById,
                   weak_ptr_factory_.GetWeakPtr(),
                   download->GetId()),
        GetTransientDownloadShowDelay());
  } else {
    ShowDownload(download);
  }
>>>>>>> 3ba139b9
}

void DownloadShelf::Show() {
  if (is_hidden_) {
    should_show_on_unhide_ = false;
    return;
  }
  DoShow();
}

void DownloadShelf::Close() {
  if (is_hidden_) {
    should_show_on_unhide_ = false;
    return;
  }
  DoClose();
}

void DownloadShelf::Hide() {
  if (is_hidden_)
    return;
  is_hidden_ = true;
  if (IsShowing()) {
    should_show_on_unhide_ = false;
    DoClose();
  }
}

void DownloadShelf::Unhide() {
  if (!is_hidden_)
    return;
  is_hidden_ = false;
  if (should_show_on_unhide_) {
    should_show_on_unhide_ = false;
    DoShow();
  }
}

base::TimeDelta DownloadShelf::GetTransientDownloadShowDelay() {
  return base::TimeDelta::FromSeconds(kDownloadShowDelayInSeconds);
}

content::DownloadManager* DownloadShelf::GetDownloadManager() {
  DCHECK(browser());
  return content::BrowserContext::GetDownloadManager(browser()->profile());
}

void DownloadShelf::ShowDownload(DownloadItem* download) {
  if (download->IsComplete() &&
      DownloadItemModel(download).ShouldRemoveFromShelfWhenComplete()) {
    return;
  }

  if (is_hidden_)
    Unhide();
  Show();
  DoAddDownload(download);

  // browser() can be NULL for tests.
  if (!browser())
    return;

  // Show the download started animation if:
  // - Download started animation is enabled for this download. It is disabled
  //   for "Save As" downloads and extension installs, for example.
  // - The browser has an active visible WebContents. (browser isn't minimized,
  //   or running under a test etc.)
  // - Rich animations are enabled.
  content::WebContents* shelf_tab =
      browser()->tab_strip_model()->GetActiveWebContents();
  if (DownloadItemModel(download).ShouldShowDownloadStartedAnimation() &&
      shelf_tab &&
      platform_util::IsVisible(shelf_tab->GetView()->GetNativeView()) &&
      ui::Animation::ShouldRenderRichAnimation()) {
    DownloadStartedAnimation::Show(shelf_tab);
  }
}

void DownloadShelf::ShowDownloadById(int32 download_id) {
  content::DownloadManager* download_manager = GetDownloadManager();
  if (!download_manager)
    return;

  DownloadItem* download = download_manager->GetDownload(download_id);
  if (!download)
    return;

  ShowDownload(download);
}<|MERGE_RESOLUTION|>--- conflicted
+++ resolved
@@ -31,16 +31,7 @@
 
 DownloadShelf::DownloadShelf()
     : should_show_on_unhide_(false),
-<<<<<<< HEAD
-      is_hidden_(true) {}
-
-void DownloadShelf::AddDownload(BaseDownloadItemModel* download_model) {
-  if (is_hidden_)
- //   Unhide();
- // Show();
-  DoAddDownload(download_model);
-=======
-      is_hidden_(false),
+      is_hidden_(true),
       ALLOW_THIS_IN_INITIALIZER_LIST(weak_ptr_factory_(this)) {
 }
 
@@ -62,7 +53,6 @@
   } else {
     ShowDownload(download);
   }
->>>>>>> 3ba139b9
 }
 
 void DownloadShelf::Show() {
