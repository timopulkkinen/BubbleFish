--- conflicted
+++ resolved
@@ -466,16 +466,10 @@
 
   AddItemWithStringId(IDC_NEW_TAB, IDS_NEW_TAB);
 #if defined(OS_WIN)
-<<<<<<< HEAD
-  /*if (base::win::IsMetroProcess()) {
-    // In Metro, we only show the New Window options if there isn't already
-    // a window of the requested type (incognito or not) that is available.
-=======
   if (win8::IsSingleWindowMetroMode()) {
     // In Win8's single window Metro mode, we only show the New Window options
     // if there isn't already a window of the requested type (incognito or not)
     // that is available.
->>>>>>> 3ba139b9
     if (browser_->profile()->IsOffTheRecord()) {
       if (chrome::FindBrowserWithProfile(
               browser_->profile()->GetOriginalProfile(),
@@ -488,9 +482,6 @@
   } else {
     AddItemWithStringId(IDC_NEW_WINDOW, IDS_NEW_WINDOW);
     AddItemWithStringId(IDC_NEW_INCOGNITO_WINDOW, IDS_NEW_INCOGNITO_WINDOW);
-<<<<<<< HEAD
-  } */
-=======
   }
 #if !defined(NDEBUG) && defined(USE_ASH)
   if (base::win::GetVersion() < base::win::VERSION_WIN8 &&
@@ -500,7 +491,6 @@
                                                     IDS_OPEN_ASH_DESKTOP);
   }
 #endif
->>>>>>> 3ba139b9
 #else  // defined(OS_WIN)
   AddItemWithStringId(IDC_NEW_WINDOW, IDS_NEW_WINDOW);
 #if defined(OS_CHROMEOS)
@@ -512,18 +502,6 @@
 
 #endif  // else of defined(OS_WIN)
 
-<<<<<<< HEAD
-#if defined(USE_ASH)
-  if (CommandLine::ForCurrentProcess()->HasSwitch(switches::kEnableAsh)) {
-    if (!ash::Shell::HasInstance())
-      AddItemWithStringId(IDC_TOGGLE_ASH_DESKTOP, IDS_OPEN_ASH_DESKTOP);
-    else
-      AddItemWithStringId(IDC_TOGGLE_ASH_DESKTOP, IDS_CLOSE_ASH_DESKTOP);
-  }
-#endif
-  /*
-=======
->>>>>>> 3ba139b9
   bookmark_sub_menu_model_.reset(new BookmarkSubMenuModel(this, browser_));
   AddSubMenuWithStringId(IDC_BOOKMARKS_MENU, IDS_BOOKMARKS_MENU,
                          bookmark_sub_menu_model_.get());
@@ -575,30 +553,20 @@
   AddItemWithStringId(IDC_SHOW_HISTORY, IDS_SHOW_HISTORY);
   AddItemWithStringId(IDC_SHOW_DOWNLOADS, IDS_SHOW_DOWNLOADS);
   AddSeparator(ui::NORMAL_SEPARATOR);
-<<<<<<< HEAD
-  
-  if (browser_defaults::kShowSyncSetupMenuItem &&
-      browser_->profile()->GetOriginalProfile()->IsSyncAccessible()) {
-=======
 
 #if !defined(OS_CHROMEOS)
   // No "Sign in to Chromium..." menu item on ChromeOS.
   SigninManager* signin = SigninManagerFactory::GetForProfile(
       browser_->profile()->GetOriginalProfile());
   if (signin && signin->IsSigninAllowed()) {
->>>>>>> 3ba139b9
     const string16 short_product_name =
         l10n_util::GetStringUTF16(IDS_SHORT_PRODUCT_NAME);
     AddItem(IDC_SHOW_SYNC_SETUP, l10n_util::GetStringFUTF16(
         IDS_SYNC_MENU_PRE_SYNCED_LABEL, short_product_name));
     AddSeparator(ui::NORMAL_SEPARATOR);
   }
-<<<<<<< HEAD
-  */
-=======
-#endif
-
->>>>>>> 3ba139b9
+#endif
+
   AddItemWithStringId(IDC_OPTIONS, IDS_SETTINGS);
 
 #if defined(OS_CHROMEOS)
