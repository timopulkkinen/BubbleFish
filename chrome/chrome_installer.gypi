--- conflicted
+++ resolved
@@ -375,14 +375,12 @@
                  'branding_dir_100': 'app/theme/default_100_percent/chromium',
               },
             }],
-<<<<<<< HEAD
 			[ 'branding == "Infomonitor"', { # else branding!="Chrome"
               'variables': {
                  'branding_dir': 'app/theme/infomonitor',
                  'branding_dir_100': 'app/theme/default_100_percent/infomonitor',
               },
             }],	
-=======
             ['target_arch=="x64"', {
               'dependencies!': [
                 '../chrome_frame/chrome_frame.gyp:chrome_tab_idl',
@@ -392,7 +390,6 @@
                 'OMIT_CHROME_FRAME',
               ],
             }],
->>>>>>> 3ba139b9
           ],
         },
         {
