--- conflicted
+++ resolved
@@ -13,34 +13,11 @@
 
 namespace chrome {
 
-<<<<<<< HEAD
-void SetNewHomePagePrefs(PrefService* prefs) {
-  const PrefService::Preference* home_page_pref =
-      prefs->FindPreference(prefs::kHomePage);
-  if (home_page_pref &&
-      !home_page_pref->IsManaged() &&
-      !prefs->HasPrefPath(prefs::kHomePage)) {
-    prefs->SetString(prefs::kHomePage, std::string());
-  }
-  const PrefService::Preference* home_page_is_new_tab_page_pref =
-      prefs->FindPreference(prefs::kHomePageIsNewTabPage);
-  if (home_page_is_new_tab_page_pref &&
-      !home_page_is_new_tab_page_pref->IsManaged() &&
-      !prefs->HasPrefPath(prefs::kHomePageIsNewTabPage))
-    prefs->SetBoolean(prefs::kHomePageIsNewTabPage, true);
-}
-
-void RegisterBrowserPrefs(PrefService* prefs) {
-  prefs->RegisterIntegerPref(prefs::kOptionsWindowLastTabIndex, 0);
-  prefs->RegisterBooleanPref(prefs::kAllowFileSelectionDialogs, true);
-  prefs->RegisterBooleanPref(prefs::kShouldShowFirstRunBubble, false);
-=======
 void RegisterBrowserPrefs(PrefRegistrySimple* registry) {
   registry->RegisterIntegerPref(prefs::kOptionsWindowLastTabIndex, 0);
   registry->RegisterBooleanPref(prefs::kAllowFileSelectionDialogs, true);
   registry->RegisterIntegerPref(prefs::kShowFirstRunBubbleOption,
                              first_run::FIRST_RUN_BUBBLE_DONT_SHOW);
->>>>>>> 3ba139b9
 }
 
 void RegisterBrowserUserPrefs(PrefRegistrySyncable* registry) {
@@ -65,41 +42,8 @@
   // late: we need the pref to be already initialized. Doing it here also saves
   // us from having to hard-code pref registration in the several unit tests
   // that use this preference.
-<<<<<<< HEAD
-  prefs->RegisterBooleanPref(prefs::kShowUpdatePromotionInfoBar,
-                             false,
-                             PrefService::UNSYNCABLE_PREF);
-#endif
-  prefs->RegisterBooleanPref(prefs::kDeleteBrowsingHistory,
-                             true,
-                             PrefService::SYNCABLE_PREF);
-  prefs->RegisterBooleanPref(prefs::kDeleteDownloadHistory,
-                             true,
-                             PrefService::SYNCABLE_PREF);
-  prefs->RegisterBooleanPref(prefs::kDeleteCache,
-                             true,
-                             PrefService::SYNCABLE_PREF);
-  prefs->RegisterBooleanPref(prefs::kDeleteCookies,
-                             true,
-                             PrefService::SYNCABLE_PREF);
-  prefs->RegisterBooleanPref(prefs::kDeletePasswords,
-                             false,
-                             PrefService::SYNCABLE_PREF);
-  prefs->RegisterBooleanPref(prefs::kDeleteFormData,
-                             false,
-                             PrefService::SYNCABLE_PREF);
-  prefs->RegisterBooleanPref(prefs::kDeleteHostedAppsData,
-                             true,
-                             PrefService::SYNCABLE_PREF);
-  prefs->RegisterIntegerPref(prefs::kDeleteTimePeriod,
-                             0,
-                             PrefService::SYNCABLE_PREF);
-  prefs->RegisterBooleanPref(prefs::kCheckDefaultBrowser,
-                             false,
-                             PrefService::UNSYNCABLE_PREF);
-=======
   registry->RegisterBooleanPref(prefs::kShowUpdatePromotionInfoBar,
-                                true,
+                                false,
                                 PrefRegistrySyncable::UNSYNCABLE_PREF);
 #endif
   registry->RegisterBooleanPref(prefs::kDeleteBrowsingHistory,
@@ -115,10 +59,10 @@
                                 true,
                                 PrefRegistrySyncable::SYNCABLE_PREF);
   registry->RegisterBooleanPref(prefs::kDeletePasswords,
-                                false,
+                                true,
                                 PrefRegistrySyncable::SYNCABLE_PREF);
   registry->RegisterBooleanPref(prefs::kDeleteFormData,
-                                false,
+                                true,
                                 PrefRegistrySyncable::SYNCABLE_PREF);
   registry->RegisterBooleanPref(prefs::kDeleteHostedAppsData,
                                 false,
@@ -132,7 +76,6 @@
   registry->RegisterBooleanPref(prefs::kCheckDefaultBrowser,
                                 true,
                                 PrefRegistrySyncable::UNSYNCABLE_PREF);
->>>>>>> 3ba139b9
 #if defined(OS_WIN)
   // As with Mac-spacific code above, it should be in a platform-specific
   // section somewhere, but there is no good place for it.
@@ -140,65 +83,8 @@
                                 false,
                                 PrefRegistrySyncable::UNSYNCABLE_PREF);
 #endif
-<<<<<<< HEAD
-  prefs->RegisterBooleanPref(prefs::kShowOmniboxSearchHint,
-                             false,
-                             PrefService::UNSYNCABLE_PREF);
-  prefs->RegisterBooleanPref(prefs::kWebAppCreateOnDesktop,
-                             true,
-                             PrefService::UNSYNCABLE_PREF);
-  prefs->RegisterBooleanPref(prefs::kWebAppCreateInAppsMenu,
-                             true,
-                             PrefService::UNSYNCABLE_PREF);
-  prefs->RegisterBooleanPref(prefs::kWebAppCreateInQuickLaunchBar,
-                             true,
-                             PrefService::UNSYNCABLE_PREF);
-  prefs->RegisterBooleanPref(prefs::kEnableTranslate,
-                             false,
-                             PrefService::SYNCABLE_PREF);
-  prefs->RegisterStringPref(prefs::kCloudPrintEmail,
-                            std::string(),
-                            PrefService::UNSYNCABLE_PREF);
-  prefs->RegisterBooleanPref(prefs::kCloudPrintProxyEnabled,
-                             false,
-                             PrefService::UNSYNCABLE_PREF);
-  prefs->RegisterBooleanPref(prefs::kCloudPrintSubmitEnabled,
-                             false,
-                             PrefService::UNSYNCABLE_PREF);
-  prefs->RegisterBooleanPref(prefs::kDevToolsDisabled,
-                             false,
-                             PrefService::UNSYNCABLE_PREF);
-  prefs->RegisterIntegerPref(prefs::kDevToolsHSplitLocation,
-                             -1,
-                             PrefService::UNSYNCABLE_PREF);
-  prefs->RegisterIntegerPref(prefs::kDevToolsVSplitLocation,
-                             -1,
-                             PrefService::UNSYNCABLE_PREF);
-  prefs->RegisterDictionaryPref(prefs::kBrowserWindowPlacement,
-                                PrefService::UNSYNCABLE_PREF);
-  prefs->RegisterDictionaryPref(prefs::kPreferencesWindowPlacement,
-                                PrefService::UNSYNCABLE_PREF);
-  prefs->RegisterBooleanPref(prefs::kImportBookmarks,
-                             false,
-                             PrefService::UNSYNCABLE_PREF);
-  prefs->RegisterBooleanPref(prefs::kImportHistory,
-                             false,
-                             PrefService::UNSYNCABLE_PREF);
-  prefs->RegisterBooleanPref(prefs::kImportHomepage,
-                             false,
-                             PrefService::UNSYNCABLE_PREF);
-  prefs->RegisterBooleanPref(prefs::kImportSearchEngine,
-                             false,
-                             PrefService::UNSYNCABLE_PREF);
-  prefs->RegisterBooleanPref(prefs::kImportSavedPasswords,
-                             false,
-                             PrefService::UNSYNCABLE_PREF);
-  prefs->RegisterBooleanPref(prefs::kEnableDoNotTrack,
-                             false,
-                             PrefService::SYNCABLE_PREF);
-=======
   registry->RegisterBooleanPref(prefs::kShowOmniboxSearchHint,
-                                true,
+                                false,
                                 PrefRegistrySyncable::UNSYNCABLE_PREF);
   registry->RegisterBooleanPref(prefs::kWebAppCreateOnDesktop,
                                 true,
@@ -210,16 +96,16 @@
                                 true,
                                 PrefRegistrySyncable::UNSYNCABLE_PREF);
   registry->RegisterBooleanPref(prefs::kEnableTranslate,
-                                true,
+                                false,
                                 PrefRegistrySyncable::SYNCABLE_PREF);
   registry->RegisterStringPref(prefs::kCloudPrintEmail,
                                std::string(),
                                PrefRegistrySyncable::UNSYNCABLE_PREF);
   registry->RegisterBooleanPref(prefs::kCloudPrintProxyEnabled,
-                                true,
+                                false,
                                 PrefRegistrySyncable::UNSYNCABLE_PREF);
   registry->RegisterBooleanPref(prefs::kCloudPrintSubmitEnabled,
-                                true,
+                                false,
                                 PrefRegistrySyncable::UNSYNCABLE_PREF);
   registry->RegisterBooleanPref(prefs::kDevToolsDisabled,
                                 false,
@@ -252,7 +138,6 @@
   registry->RegisterBooleanPref(prefs::kEnableDoNotTrack,
                                 false,
                                 PrefRegistrySyncable::SYNCABLE_PREF);
->>>>>>> 3ba139b9
 
   // Dictionaries to keep track of default tasks in the file browser.
   registry->RegisterDictionaryPref(prefs::kDefaultTasksByMimeType,
@@ -262,19 +147,8 @@
 
   // We need to register the type of these preferences in order to query
   // them even though they're only typically controlled via policy.
-<<<<<<< HEAD
-  prefs->RegisterBooleanPref(prefs::kPluginsAllowOutdated,
-                             true,
-                             PrefService::UNSYNCABLE_PREF);
-  prefs->RegisterBooleanPref(prefs::kPluginsAlwaysAuthorize,
-                             true,
-                             PrefService::UNSYNCABLE_PREF);
-  prefs->RegisterBooleanPref(prefs::kClearPluginLSODataEnabled,
-                             true,
-                             PrefService::UNSYNCABLE_PREF);
-=======
   registry->RegisterBooleanPref(prefs::kPluginsAllowOutdated,
-                                false,
+                                true,
                                 PrefRegistrySyncable::UNSYNCABLE_PREF);
   registry->RegisterBooleanPref(prefs::kPluginsAlwaysAuthorize,
                                 false,
@@ -285,7 +159,6 @@
   registry->RegisterBooleanPref(prefs::kHideWebStoreIcon,
                                 false,
                                 PrefRegistrySyncable::UNSYNCABLE_PREF);
->>>>>>> 3ba139b9
 }
 
 void RegisterAppPrefs(const std::string& app_name, Profile* profile) {
