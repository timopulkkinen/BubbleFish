// Copyright (c) 2012 The Chromium Authors. All rights reserved.
// Use of this source code is governed by a BSD-style license that can be
// found in the LICENSE file.

#include "chrome/browser/autofill/autofill_manager.h"

#include <stddef.h>

#include <limits>
#include <map>
#include <set>
#include <utility>

#include "base/bind.h"
#include "base/command_line.h"
#include "base/guid.h"
#include "base/logging.h"
#include "base/prefs/pref_service.h"
#include "base/string16.h"
#include "base/string_util.h"
#include "base/threading/sequenced_worker_pool.h"
#include "base/utf_string_conversions.h"
#include "chrome/browser/api/infobars/infobar_service.h"
#include "chrome/browser/api/sync/profile_sync_service_base.h"
#include "chrome/browser/autofill/autocheckout/whitelist_manager.h"
#include "chrome/browser/autofill/autocheckout_manager.h"
#include "chrome/browser/autofill/autocomplete_history_manager.h"
#include "chrome/browser/autofill/autofill_cc_infobar_delegate.h"
#include "chrome/browser/autofill/autofill_country.h"
#include "chrome/browser/autofill/autofill_external_delegate.h"
#include "chrome/browser/autofill/autofill_field.h"
#include "chrome/browser/autofill/autofill_manager_delegate.h"
#include "chrome/browser/autofill/autofill_metrics.h"
#include "chrome/browser/autofill/autofill_profile.h"
#include "chrome/browser/autofill/autofill_type.h"
#include "chrome/browser/autofill/credit_card.h"
#include "chrome/browser/autofill/form_structure.h"
#include "chrome/browser/autofill/password_generator.h"
#include "chrome/browser/autofill/personal_data_manager.h"
#include "chrome/browser/autofill/personal_data_manager_factory.h"
#include "chrome/browser/autofill/phone_number.h"
#include "chrome/browser/autofill/phone_number_i18n.h"
#include "chrome/browser/prefs/pref_registry_syncable.h"
#include "chrome/common/autofill_messages.h"
#include "chrome/common/chrome_notification_types.h"
#include "chrome/common/chrome_switches.h"
#include "chrome/common/form_data.h"
#include "chrome/common/form_data_predictions.h"
#include "chrome/common/form_field_data.h"
#include "chrome/common/password_form_fill_data.h"
#include "chrome/common/pref_names.h"
#include "chrome/common/url_constants.h"
#include "content/public/browser/browser_context.h"
#include "content/public/browser/browser_thread.h"
#include "content/public/browser/notification_service.h"
#include "content/public/browser/notification_source.h"
#include "content/public/browser/render_view_host.h"
#include "content/public/browser/web_contents.h"
#include "content/public/browser/web_contents_view.h"
#include "googleurl/src/gurl.h"
#include "grit/generated_resources.h"
#include "ipc/ipc_message_macros.h"
#include "third_party/WebKit/Source/WebKit/chromium/public/WebAutofillClient.h"
#include "ui/base/l10n/l10n_util.h"
#include "ui/gfx/rect.h"

typedef PersonalDataManager::GUIDPair GUIDPair;
using base::TimeTicks;
using content::BrowserThread;
using content::RenderViewHost;
using WebKit::WebFormElement;

namespace {

const char* kAutofillManagerWebContentsUserDataKey = "web_contents_autofill";

// We only send a fraction of the forms to upload server.
// The rate for positive/negative matches potentially could be different.
const double kAutofillPositiveUploadRateDefaultValue = 0.20;
const double kAutofillNegativeUploadRateDefaultValue = 0.20;

const size_t kMaxRecentFormSignaturesToRemember = 3;

// Set a conservative upper bound on the number of forms we are willing to
// cache, simply to prevent unbounded memory consumption.
const size_t kMaxFormCacheSize = 100;

// Removes duplicate suggestions whilst preserving their original order.
void RemoveDuplicateSuggestions(std::vector<string16>* values,
                                std::vector<string16>* labels,
                                std::vector<string16>* icons,
                                std::vector<int>* unique_ids) {
  DCHECK_EQ(values->size(), labels->size());
  DCHECK_EQ(values->size(), icons->size());
  DCHECK_EQ(values->size(), unique_ids->size());

  std::set<std::pair<string16, string16> > seen_suggestions;
  std::vector<string16> values_copy;
  std::vector<string16> labels_copy;
  std::vector<string16> icons_copy;
  std::vector<int> unique_ids_copy;

  for (size_t i = 0; i < values->size(); ++i) {
    const std::pair<string16, string16> suggestion((*values)[i], (*labels)[i]);
    if (seen_suggestions.insert(suggestion).second) {
      values_copy.push_back((*values)[i]);
      labels_copy.push_back((*labels)[i]);
      icons_copy.push_back((*icons)[i]);
      unique_ids_copy.push_back((*unique_ids)[i]);
    }
  }

  values->swap(values_copy);
  labels->swap(labels_copy);
  icons->swap(icons_copy);
  unique_ids->swap(unique_ids_copy);
}

// Precondition: |form_structure| and |form| should correspond to the same
// logical form.  Returns true if any field in the given |section| within |form|
// is auto-filled.
bool SectionIsAutofilled(const FormStructure& form_structure,
                         const FormData& form,
                         const std::string& section) {
  DCHECK_EQ(form_structure.field_count(), form.fields.size());
  for (size_t i = 0; i < form_structure.field_count(); ++i) {
    if (form_structure.field(i)->section() == section &&
        form.fields[i].is_autofilled) {
      return true;
    }
  }

  return false;
}

bool FormIsHTTPS(const FormStructure& form) {
  return form.source_url().SchemeIs(chrome::kHttpsScheme);
}

// Uses the existing personal data in |profiles| and |credit_cards| to determine
// possible field types for the |submitted_form|.  This is potentially
// expensive -- on the order of 50ms even for a small set of |stored_data|.
// Hence, it should not run on the UI thread -- to avoid locking up the UI --
// nor on the IO thread -- to avoid blocking IPC calls.
void DeterminePossibleFieldTypesForUpload(
    const std::vector<AutofillProfile>& profiles,
    const std::vector<CreditCard>& credit_cards,
    const std::string& app_locale,
    FormStructure* submitted_form) {
  DCHECK(BrowserThread::GetBlockingPool()->RunsTasksOnCurrentThread());

  // For each field in the |submitted_form|, extract the value.  Then for each
  // profile or credit card, identify any stored types that match the value.
  for (size_t i = 0; i < submitted_form->field_count(); ++i) {
    AutofillField* field = submitted_form->field(i);
    string16 value = CollapseWhitespace(field->value, false);

    FieldTypeSet matching_types;
    for (std::vector<AutofillProfile>::const_iterator it = profiles.begin();
         it != profiles.end(); ++it) {
      it->GetMatchingTypes(value, app_locale, &matching_types);
    }
    for (std::vector<CreditCard>::const_iterator it = credit_cards.begin();
          it != credit_cards.end(); ++it) {
      it->GetMatchingTypes(value, app_locale, &matching_types);
    }

    if (matching_types.empty())
      matching_types.insert(UNKNOWN_TYPE);

    field->set_possible_types(matching_types);
  }
}

}  // namespace

// static
void AutofillManager::CreateForWebContentsAndDelegate(
    content::WebContents* contents,
    autofill::AutofillManagerDelegate* delegate) {
  if (FromWebContents(contents))
    return;

  contents->SetUserData(kAutofillManagerWebContentsUserDataKey,
                        new AutofillManager(contents, delegate));
}

// static
AutofillManager* AutofillManager::FromWebContents(
    content::WebContents* contents) {
  return static_cast<AutofillManager*>(
      contents->GetUserData(kAutofillManagerWebContentsUserDataKey));
}

AutofillManager::AutofillManager(content::WebContents* web_contents,
                                 autofill::AutofillManagerDelegate* delegate)
    : content::WebContentsObserver(web_contents),
      manager_delegate_(delegate),
      personal_data_(delegate->GetPersonalDataManager()),
      download_manager_(web_contents->GetBrowserContext(), this),
      disable_download_manager_requests_(false),
      autocomplete_history_manager_(web_contents),
      autocheckout_manager_(this),
      metric_logger_(new AutofillMetrics),
      has_logged_autofill_enabled_(false),
      has_logged_address_suggestions_count_(false),
      did_show_suggestions_(false),
      user_did_type_(false),
      user_did_autofill_(false),
      user_did_edit_autofilled_field_(false),
      password_generation_enabled_(false),
      external_delegate_(NULL),
      ALLOW_THIS_IN_INITIALIZER_LIST(weak_ptr_factory_(this)) {
  RegisterWithSyncService();
  registrar_.Init(manager_delegate_->GetPrefs());
  registrar_.Add(
      prefs::kPasswordGenerationEnabled,
      base::Bind(&AutofillManager::OnPasswordGenerationEnabledChanged,
                 base::Unretained(this)));
}

AutofillManager::~AutofillManager() {
}

// static
<<<<<<< HEAD
void AutofillManager::RegisterUserPrefs(PrefServiceBase* prefs) {
  prefs->RegisterBooleanPref(prefs::kAutofillEnabled,
                             false,
                             PrefServiceBase::SYNCABLE_PREF);
  prefs->RegisterBooleanPref(prefs::kPasswordGenerationEnabled,
                             true,
                             PrefServiceBase::SYNCABLE_PREF);
=======
void AutofillManager::RegisterUserPrefs(PrefRegistrySyncable* registry) {
  registry->RegisterBooleanPref(prefs::kAutofillEnabled,
                                true,
                                PrefRegistrySyncable::SYNCABLE_PREF);
  registry->RegisterBooleanPref(prefs::kPasswordGenerationEnabled,
                                true,
                                PrefRegistrySyncable::SYNCABLE_PREF);
>>>>>>> 3ba139b9
#if defined(OS_MACOSX)
  registry->RegisterBooleanPref(prefs::kAutofillAuxiliaryProfilesEnabled,
                                true,
                                PrefRegistrySyncable::SYNCABLE_PREF);
#else
  registry->RegisterBooleanPref(prefs::kAutofillAuxiliaryProfilesEnabled,
                                false,
                                PrefRegistrySyncable::UNSYNCABLE_PREF);
#endif
  registry->RegisterDoublePref(prefs::kAutofillPositiveUploadRate,
                               kAutofillPositiveUploadRateDefaultValue,
                               PrefRegistrySyncable::UNSYNCABLE_PREF);
  registry->RegisterDoublePref(prefs::kAutofillNegativeUploadRate,
                               kAutofillNegativeUploadRateDefaultValue,
                               PrefRegistrySyncable::UNSYNCABLE_PREF);
}

void AutofillManager::RegisterWithSyncService() {
  ProfileSyncServiceBase* service = manager_delegate_->GetProfileSyncService();
  if (service)
    service->AddObserver(this);
}

void AutofillManager::SendPasswordGenerationStateToRenderer(
    content::RenderViewHost* host, bool enabled) {
  host->Send(new AutofillMsg_PasswordGenerationEnabled(host->GetRoutingID(),
                                                       enabled));
}

// In order for password generation to be enabled, we need to make sure:
// (1) Password sync is enabled,
// (2) Password manager is enabled, and
// (3) Password generation preference check box is checked.
void AutofillManager::UpdatePasswordGenerationState(
    content::RenderViewHost* host,
    bool new_renderer) {
  ProfileSyncServiceBase* service = manager_delegate_->GetProfileSyncService();

  bool password_sync_enabled = false;
  if (service) {
    syncer::ModelTypeSet sync_set = service->GetPreferredDataTypes();
    password_sync_enabled =
      service->HasSyncSetupCompleted() && sync_set.Has(syncer::PASSWORDS);
  }

  bool saving_passwords_enabled = manager_delegate_->IsSavingPasswordsEnabled();
  bool preference_checked = manager_delegate_->GetPrefs()->GetBoolean(
      prefs::kPasswordGenerationEnabled);

  bool new_password_generation_enabled =
      password_sync_enabled &&
      saving_passwords_enabled &&
      preference_checked;

  if (new_password_generation_enabled != password_generation_enabled_ ||
      new_renderer) {
    password_generation_enabled_ = new_password_generation_enabled;
    SendPasswordGenerationStateToRenderer(host, password_generation_enabled_);
  }
}

void AutofillManager::RenderViewCreated(content::RenderViewHost* host) {
  UpdatePasswordGenerationState(host, true);
}

void AutofillManager::OnPasswordGenerationEnabledChanged() {
  DCHECK(BrowserThread::CurrentlyOn(BrowserThread::UI));
  UpdatePasswordGenerationState(web_contents()->GetRenderViewHost(), false);
}

void AutofillManager::OnStateChanged() {
  // It is possible for sync state to change during tab contents destruction.
  // In this case, we don't need to update the renderer since it's going away.
  if (web_contents() && web_contents()->GetRenderViewHost()) {
    UpdatePasswordGenerationState(web_contents()->GetRenderViewHost(),
                                  false);
  }
}

void AutofillManager::DidNavigateMainFrame(
    const content::LoadCommittedDetails& details,
    const content::FrameNavigateParams& params) {
  Reset();
}

void AutofillManager::SetExternalDelegate(AutofillExternalDelegate* delegate) {
  // TODO(jrg): consider passing delegate into the ctor.  That won't
  // work if the delegate has a pointer to the AutofillManager, but
  // future directions may not need such a pointer.
  external_delegate_ = delegate;
  autocomplete_history_manager_.SetExternalDelegate(delegate);
}

bool AutofillManager::IsNativeUiEnabled() {
  return external_delegate_ != NULL;
}

bool AutofillManager::OnMessageReceived(const IPC::Message& message) {
  bool handled = true;
  IPC_BEGIN_MESSAGE_MAP(AutofillManager, message)
    IPC_MESSAGE_HANDLER(AutofillHostMsg_FormsSeen, OnFormsSeen)
    IPC_MESSAGE_HANDLER(AutofillHostMsg_FormSubmitted, OnFormSubmitted)
    IPC_MESSAGE_HANDLER(AutofillHostMsg_TextFieldDidChange,
                        OnTextFieldDidChange)
    IPC_MESSAGE_HANDLER(AutofillHostMsg_QueryFormFieldAutofill,
                        OnQueryFormFieldAutofill)
    IPC_MESSAGE_HANDLER(AutofillHostMsg_ShowAutofillDialog,
                        OnShowAutofillDialog)
    IPC_MESSAGE_HANDLER(AutofillHostMsg_FillAutofillFormData,
                        OnFillAutofillFormData)
    IPC_MESSAGE_HANDLER(AutofillHostMsg_DidPreviewAutofillFormData,
                        OnDidPreviewAutofillFormData)
    IPC_MESSAGE_HANDLER(AutofillHostMsg_DidFillAutofillFormData,
                        OnDidFillAutofillFormData)
    IPC_MESSAGE_HANDLER(AutofillHostMsg_DidShowAutofillSuggestions,
                        OnDidShowAutofillSuggestions)
    IPC_MESSAGE_HANDLER(AutofillHostMsg_DidEndTextFieldEditing,
                        OnDidEndTextFieldEditing)
    IPC_MESSAGE_HANDLER(AutofillHostMsg_HideAutofillPopup,
                        OnHideAutofillPopup)
    IPC_MESSAGE_HANDLER(AutofillHostMsg_ShowPasswordGenerationPopup,
                        OnShowPasswordGenerationPopup)
    IPC_MESSAGE_HANDLER(AutofillHostMsg_AddPasswordFormMapping,
                        OnAddPasswordFormMapping)
    IPC_MESSAGE_HANDLER(AutofillHostMsg_ShowPasswordSuggestions,
                        OnShowPasswordSuggestions)
    IPC_MESSAGE_HANDLER(AutofillHostMsg_SetDataList,
                        OnSetDataList)
    IPC_MESSAGE_HANDLER(AutofillHostMsg_RequestAutocomplete,
                        OnRequestAutocomplete)
    IPC_MESSAGE_HANDLER(AutofillHostMsg_ClickFailed,
                        OnClickFailed)
    IPC_MESSAGE_UNHANDLED(handled = false)
  IPC_END_MESSAGE_MAP()

  return handled;
}

void AutofillManager::WebContentsDestroyed(content::WebContents* web_contents) {
  ProfileSyncServiceBase* service = manager_delegate_->GetProfileSyncService();
  if (service && service->HasObserver(this))
    service->RemoveObserver(this);
}

bool AutofillManager::OnFormSubmitted(const FormData& form,
                                      const TimeTicks& timestamp) {
  // Let AutoComplete know as well.
  autocomplete_history_manager_.OnFormSubmitted(form);

  if (!IsAutofillEnabled())
    return false;

  if (web_contents()->GetBrowserContext()->IsOffTheRecord())
    return false;

  // Don't save data that was submitted through JavaScript.
  if (!form.user_submitted)
    return false;

  // Grab a copy of the form data.
  scoped_ptr<FormStructure> submitted_form(
      new FormStructure(form, GetAutocheckoutURLPrefix()));

  // Disregard forms that we wouldn't ever autofill in the first place.
  if (!submitted_form->ShouldBeParsed(true))
    return false;

  // Ignore forms not present in our cache.  These are typically forms with
  // wonky JavaScript that also makes them not auto-fillable.
  FormStructure* cached_submitted_form;
  if (!FindCachedForm(form, &cached_submitted_form))
    return false;

  submitted_form->UpdateFromCache(*cached_submitted_form);
  if (submitted_form->IsAutofillable(true))
    ImportFormData(*submitted_form);

  // Only upload server statistics and UMA metrics if at least some local data
  // is available to use as a baseline.
  const std::vector<AutofillProfile*>& profiles = personal_data_->GetProfiles();
  const std::vector<CreditCard*>& credit_cards = personal_data_->credit_cards();
  if (!profiles.empty() || !credit_cards.empty()) {
    // Copy the profile and credit card data, so that it can be accessed on a
    // separate thread.
    std::vector<AutofillProfile> copied_profiles;
    copied_profiles.reserve(profiles.size());
    for (std::vector<AutofillProfile*>::const_iterator it = profiles.begin();
         it != profiles.end(); ++it) {
      copied_profiles.push_back(**it);
    }

    std::vector<CreditCard> copied_credit_cards;
    copied_credit_cards.reserve(credit_cards.size());
    for (std::vector<CreditCard*>::const_iterator it = credit_cards.begin();
         it != credit_cards.end(); ++it) {
      copied_credit_cards.push_back(**it);
    }

    // Note that ownership of |submitted_form| is passed to the second task,
    // using |base::Owned|.
    FormStructure* raw_submitted_form = submitted_form.get();
    BrowserThread::GetBlockingPool()->PostTaskAndReply(
        FROM_HERE,
        base::Bind(&DeterminePossibleFieldTypesForUpload,
                   copied_profiles,
                   copied_credit_cards,
                   AutofillCountry::ApplicationLocale(),
                   raw_submitted_form),
        base::Bind(&AutofillManager::UploadFormDataAsyncCallback,
                   weak_ptr_factory_.GetWeakPtr(),
                   base::Owned(submitted_form.release()),
                   forms_loaded_timestamp_,
                   initial_interaction_timestamp_,
                   timestamp));
  }

  return true;
}

void AutofillManager::OnFormsSeen(const std::vector<FormData>& forms,
                                  const TimeTicks& timestamp) {
  autocheckout_manager_.OnFormsSeen();
  bool enabled = IsAutofillEnabled();
  if (!has_logged_autofill_enabled_) {
    metric_logger_->LogIsAutofillEnabledAtPageLoad(enabled);
    has_logged_autofill_enabled_ = true;
  }

  if (!enabled)
    return;

  forms_loaded_timestamp_ = timestamp;
  ParseForms(forms);
}

void AutofillManager::OnTextFieldDidChange(const FormData& form,
                                           const FormFieldData& field,
                                           const TimeTicks& timestamp) {
  FormStructure* form_structure = NULL;
  AutofillField* autofill_field = NULL;
  if (!GetCachedFormAndField(form, field, &form_structure, &autofill_field))
    return;

  if (!user_did_type_) {
    user_did_type_ = true;
    metric_logger_->LogUserHappinessMetric(AutofillMetrics::USER_DID_TYPE);
  }

  if (autofill_field->is_autofilled) {
    autofill_field->is_autofilled = false;
    metric_logger_->LogUserHappinessMetric(
        AutofillMetrics::USER_DID_EDIT_AUTOFILLED_FIELD);

    if (!user_did_edit_autofilled_field_) {
      user_did_edit_autofilled_field_ = true;
      metric_logger_->LogUserHappinessMetric(
          AutofillMetrics::USER_DID_EDIT_AUTOFILLED_FIELD_ONCE);
    }
  }

  UpdateInitialInteractionTimestamp(timestamp);
}

void AutofillManager::OnQueryFormFieldAutofill(int query_id,
                                               const FormData& form,
                                               const FormFieldData& field,
                                               const gfx::RectF& bounding_box,
                                               bool display_warning) {
  std::vector<string16> values;
  std::vector<string16> labels;
  std::vector<string16> icons;
  std::vector<int> unique_ids;

  if (external_delegate_) {
    external_delegate_->OnQuery(query_id,
                                form,
                                field,
                                bounding_box,
                                display_warning);
  }

  RenderViewHost* host = NULL;
  FormStructure* form_structure = NULL;
  AutofillField* autofill_field = NULL;
  if (GetHost(&host) &&
      GetCachedFormAndField(form, field, &form_structure, &autofill_field) &&
      // Don't send suggestions for forms that aren't auto-fillable.
      form_structure->IsAutofillable(false)) {
    AutofillFieldType type = autofill_field->type();
    bool is_filling_credit_card =
        (AutofillType(type).group() == AutofillType::CREDIT_CARD);
    if (is_filling_credit_card) {
      GetCreditCardSuggestions(
          field, type, &values, &labels, &icons, &unique_ids);
    } else {
      GetProfileSuggestions(
          form_structure, field, type, &values, &labels, &icons, &unique_ids);
    }

    DCHECK_EQ(values.size(), labels.size());
    DCHECK_EQ(values.size(), icons.size());
    DCHECK_EQ(values.size(), unique_ids.size());

    if (!values.empty()) {
      // Don't provide Autofill suggestions when Autofill is disabled, and don't
      // provide credit card suggestions for non-HTTPS pages. However, provide a
      // warning to the user in these cases.
      int warning = 0;
      if (!form_structure->IsAutofillable(true))
        warning = IDS_AUTOFILL_WARNING_FORM_DISABLED;
      else if (is_filling_credit_card && !FormIsHTTPS(*form_structure))
        warning = IDS_AUTOFILL_WARNING_INSECURE_CONNECTION;
      if (warning) {
        values.assign(1, l10n_util::GetStringUTF16(warning));
        labels.assign(1, string16());
        icons.assign(1, string16());
        unique_ids.assign(1,
                          WebKit::WebAutofillClient::MenuItemIDWarningMessage);
      } else {
        bool section_is_autofilled =
            SectionIsAutofilled(*form_structure, form,
                                autofill_field->section());
        if (section_is_autofilled) {
          // If the relevant section is auto-filled and the renderer is querying
          // for suggestions, then the user is editing the value of a field.
          // In this case, mimic autocomplete: don't display labels or icons,
          // as that information is redundant.
          labels.assign(labels.size(), string16());
          icons.assign(icons.size(), string16());
        }

        // When filling credit card suggestions, the values and labels are
        // typically obfuscated, which makes detecting duplicates hard.  Since
        // duplicates only tend to be a problem when filling address forms
        // anyway, only don't de-dup credit card suggestions.
        if (!is_filling_credit_card)
          RemoveDuplicateSuggestions(&values, &labels, &icons, &unique_ids);

        // The first time we show suggestions on this page, log the number of
        // suggestions shown.
        if (!has_logged_address_suggestions_count_ && !section_is_autofilled) {
          metric_logger_->LogAddressSuggestionsCount(values.size());
          has_logged_address_suggestions_count_ = true;
        }
      }
    }

    // If form is known to be at the start of the autofillable flow (i.e, when
    // Autofill server said so), then trigger payments UI while also returning
    // standard autofill suggestions to renderer process.
    if (autocheckout_manager_.IsStartOfAutofillableFlow()) {
      bool bubble_shown =
          autocheckout_manager_.MaybeShowAutocheckoutBubble(
              form.origin,
              form.ssl_status,
              web_contents()->GetView()->GetContentNativeView(),
              bounding_box);
      if (bubble_shown)
        return;
    }
  }

  // Add the results from AutoComplete.  They come back asynchronously, so we
  // hand off what we generated and they will send the results back to the
  // renderer.
  autocomplete_history_manager_.OnGetAutocompleteSuggestions(
      query_id, field.name, field.value, values, labels, icons, unique_ids);
}

void AutofillManager::OnFillAutofillFormData(int query_id,
                                             const FormData& form,
                                             const FormFieldData& field,
                                             int unique_id) {
  RenderViewHost* host = NULL;
  const FormGroup* form_group = NULL;
  size_t variant = 0;
  FormStructure* form_structure = NULL;
  AutofillField* autofill_field = NULL;
  // NOTE: GetHost may invalidate |form_group| because it causes the
  // PersonalDataManager to reload Mac address book entries. Thus it must
  // come before GetProfileOrCreditCard.
  if (!GetHost(&host) ||
      !GetProfileOrCreditCard(unique_id, &form_group, &variant) ||
      !GetCachedFormAndField(form, field, &form_structure, &autofill_field))
    return;

  DCHECK(host);
  DCHECK(form_structure);
  DCHECK(autofill_field);

  FormData result = form;

  // If the relevant section is auto-filled, we should fill |field| but not the
  // rest of the form.
  if (SectionIsAutofilled(*form_structure, form, autofill_field->section())) {
    for (std::vector<FormFieldData>::iterator iter = result.fields.begin();
         iter != result.fields.end(); ++iter) {
      if ((*iter) == field) {
        form_group->FillFormField(*autofill_field, variant, &(*iter));
        // Mark the cached field as autofilled, so that we can detect when a
        // user edits an autofilled field (for metrics).
        autofill_field->is_autofilled = true;
        break;
      }
    }

    host->Send(new AutofillMsg_FormDataFilled(host->GetRoutingID(), query_id,
                                              result));
    return;
  }

  // Cache the field type for the field from which the user initiated autofill.
  FieldTypeGroup initiating_group_type =
      AutofillType(autofill_field->type()).group();
  DCHECK_EQ(form_structure->field_count(), form.fields.size());
  for (size_t i = 0; i < form_structure->field_count(); ++i) {
    if (form_structure->field(i)->section() != autofill_field->section())
      continue;

    DCHECK_EQ(*form_structure->field(i), result.fields[i]);

    const AutofillField* cached_field = form_structure->field(i);
    FieldTypeGroup field_group_type =
        AutofillType(cached_field->type()).group();
    if (field_group_type != AutofillType::NO_GROUP) {
      // If the field being filled is either
      //   (a) the field that the user initiated the fill from, or
      //   (b) part of the same logical unit, e.g. name or phone number,
      // then take the multi-profile "variant" into account.
      // Otherwise fill with the default (zeroth) variant.
      size_t use_variant = 0;
      if (result.fields[i] == field ||
          field_group_type == initiating_group_type) {
        use_variant = variant;
      }
      form_group->FillFormField(*cached_field,
                                use_variant,
                                &result.fields[i]);
      // Mark the cached field as autofilled, so that we can detect when a user
      // edits an autofilled field (for metrics).
      form_structure->field(i)->is_autofilled = true;
    }
  }

  autofilled_form_signatures_.push_front(form_structure->FormSignature());
  // Only remember the last few forms that we've seen, both to avoid false
  // positives and to avoid wasting memory.
  if (autofilled_form_signatures_.size() > kMaxRecentFormSignaturesToRemember)
    autofilled_form_signatures_.pop_back();

  host->Send(new AutofillMsg_FormDataFilled(
      host->GetRoutingID(), query_id, result));
}

void AutofillManager::OnShowAutofillDialog() {
  manager_delegate_->ShowAutofillSettings();
}

void AutofillManager::OnDidPreviewAutofillFormData() {
  content::NotificationService::current()->Notify(
      chrome::NOTIFICATION_AUTOFILL_DID_FILL_FORM_DATA,
      content::Source<RenderViewHost>(web_contents()->GetRenderViewHost()),
      content::NotificationService::NoDetails());
}

void AutofillManager::OnDidFillAutofillFormData(const TimeTicks& timestamp) {
  content::NotificationService::current()->Notify(
      chrome::NOTIFICATION_AUTOFILL_DID_FILL_FORM_DATA,
      content::Source<RenderViewHost>(web_contents()->GetRenderViewHost()),
      content::NotificationService::NoDetails());

  metric_logger_->LogUserHappinessMetric(AutofillMetrics::USER_DID_AUTOFILL);
  if (!user_did_autofill_) {
    user_did_autofill_ = true;
    metric_logger_->LogUserHappinessMetric(
        AutofillMetrics::USER_DID_AUTOFILL_ONCE);
  }

  UpdateInitialInteractionTimestamp(timestamp);
}

void AutofillManager::OnDidShowAutofillSuggestions(bool is_new_popup) {
  content::NotificationService::current()->Notify(
      chrome::NOTIFICATION_AUTOFILL_DID_SHOW_SUGGESTIONS,
      content::Source<RenderViewHost>(web_contents()->GetRenderViewHost()),
      content::NotificationService::NoDetails());

  if (is_new_popup) {
    metric_logger_->LogUserHappinessMetric(AutofillMetrics::SUGGESTIONS_SHOWN);

    if (!did_show_suggestions_) {
      did_show_suggestions_ = true;
      metric_logger_->LogUserHappinessMetric(
          AutofillMetrics::SUGGESTIONS_SHOWN_ONCE);
    }
  }
}

void AutofillManager::OnHideAutofillPopup() {
  if (IsNativeUiEnabled())
    manager_delegate_->HideAutofillPopup();
}

void AutofillManager::OnShowPasswordGenerationPopup(
    const gfx::Rect& bounds,
    int max_length,
    const content::PasswordForm& form) {
  password_generator_.reset(new autofill::PasswordGenerator(max_length));
  manager_delegate_->ShowPasswordGenerationBubble(
      bounds, form, password_generator_.get());
}

void AutofillManager::RemoveAutofillProfileOrCreditCard(int unique_id) {
  const FormGroup* form_group = NULL;
  size_t variant = 0;
  if (!GetProfileOrCreditCard(unique_id, &form_group, &variant)) {
    NOTREACHED();
    return;
  }

  // TODO(csharp): If we are dealing with a variant only the variant should
  // be deleted, instead of doing nothing.
  // http://crbug.com/124211
  if (variant != 0)
    return;

  personal_data_->RemoveByGUID(form_group->GetGUID());
}

void AutofillManager::RemoveAutocompleteEntry(const string16& name,
                                              const string16& value) {
  autocomplete_history_manager_.OnRemoveAutocompleteEntry(name, value);
}

content::WebContents* AutofillManager::GetWebContents() const {
  return web_contents();
}

const std::vector<FormStructure*>& AutofillManager::GetFormStructures() {
  return form_structures_.get();
}

void AutofillManager::ShowRequestAutocompleteDialog(
    const FormData& form,
    const GURL& source_url,
    const content::SSLStatus& ssl_status,
    autofill::DialogType dialog_type,
    const base::Callback<void(const FormStructure*)>& callback) {
  manager_delegate_->ShowRequestAutocompleteDialog(
      form, source_url, ssl_status, *metric_logger_, dialog_type, callback);
}

void AutofillManager::RequestAutocompleteDialogClosed() {
  manager_delegate_->RequestAutocompleteDialogClosed();
}

void AutofillManager::OnAddPasswordFormMapping(
      const FormFieldData& form,
      const PasswordFormFillData& fill_data) {
  if (external_delegate_)
    external_delegate_->AddPasswordFormMapping(form, fill_data);
}

void AutofillManager::OnShowPasswordSuggestions(
    const FormFieldData& field,
    const gfx::RectF& bounds,
    const std::vector<string16>& suggestions) {
  if (external_delegate_)
    external_delegate_->OnShowPasswordSuggestions(suggestions, field, bounds);
}

void AutofillManager::OnSetDataList(const std::vector<string16>& values,
                                    const std::vector<string16>& labels,
                                    const std::vector<string16>& icons,
                                    const std::vector<int>& unique_ids) {
  if (labels.size() != values.size() ||
      icons.size() != values.size() ||
      unique_ids.size() != values.size()) {
    return;
  }
  if (external_delegate_) {
    external_delegate_->SetCurrentDataListValues(values,
                                                 labels,
                                                 icons,
                                                 unique_ids);
  }
}

void AutofillManager::OnRequestAutocomplete(
    const FormData& form,
    const GURL& frame_url,
    const content::SSLStatus& ssl_status) {
  if (!IsAutofillEnabled()) {
    ReturnAutocompleteResult(WebFormElement::AutocompleteResultErrorDisabled,
                             FormData());
    return;
  }

  base::Callback<void(const FormStructure*)> callback =
      base::Bind(&AutofillManager::ReturnAutocompleteData,
                 weak_ptr_factory_.GetWeakPtr());
  ShowRequestAutocompleteDialog(
      form, frame_url, ssl_status,
      autofill::DIALOG_TYPE_REQUEST_AUTOCOMPLETE, callback);
}

void AutofillManager::ReturnAutocompleteResult(
    WebFormElement::AutocompleteResult result, const FormData& form_data) {
  // web_contents() will be NULL when the interactive autocomplete is closed due
  // to a tab or browser window closing.
  if (!web_contents())
    return;

  RenderViewHost* host = web_contents()->GetRenderViewHost();
  if (!host)
    return;

  host->Send(new AutofillMsg_RequestAutocompleteResult(host->GetRoutingID(),
                                                       result,
                                                       form_data));
}

void AutofillManager::ReturnAutocompleteData(const FormStructure* result) {
  RequestAutocompleteDialogClosed();
  if (!result) {
    ReturnAutocompleteResult(WebFormElement::AutocompleteResultErrorCancel,
                             FormData());
  } else {
    ReturnAutocompleteResult(WebFormElement::AutocompleteResultSuccess,
                             result->ToFormData());
  }
}

void AutofillManager::OnLoadedServerPredictions(
    const std::string& response_xml) {
  scoped_ptr<autofill::AutocheckoutPageMetaData> page_meta_data(
      new autofill::AutocheckoutPageMetaData());

  // Parse and store the server predictions.
  FormStructure::ParseQueryResponse(response_xml,
                                    form_structures_.get(),
                                    page_meta_data.get(),
                                    *metric_logger_);

  autocheckout_manager_.OnLoadedPageMetaData(page_meta_data.Pass());

  // If the corresponding flag is set, annotate forms with the predicted types.
  SendAutofillTypePredictions(form_structures_.get());
}

void AutofillManager::OnDidEndTextFieldEditing() {
  if (external_delegate_)
    external_delegate_->DidEndTextFieldEditing();
}

void AutofillManager::OnClickFailed(autofill::AutocheckoutStatus status) {
  // TODO(ahutter): Plug into WalletClient.
}

std::string AutofillManager::GetAutocheckoutURLPrefix() const {
  if (!web_contents())
    return std::string();

  autofill::autocheckout::WhitelistManager* whitelist_manager =
      autofill::autocheckout::WhitelistManager::GetForBrowserContext(
          web_contents()->GetBrowserContext());
  return whitelist_manager->GetMatchedURLPrefix(web_contents()->GetURL());
}

bool AutofillManager::IsAutofillEnabled() const {
  return manager_delegate_->GetPrefs()->GetBoolean(prefs::kAutofillEnabled);
}

void AutofillManager::SendAutofillTypePredictions(
    const std::vector<FormStructure*>& forms) const {
  if (!CommandLine::ForCurrentProcess()->HasSwitch(
           switches::kShowAutofillTypePredictions))
    return;

  RenderViewHost* host = web_contents()->GetRenderViewHost();
  if (!host)
    return;

  std::vector<FormDataPredictions> type_predictions;
  FormStructure::GetFieldTypePredictions(forms, &type_predictions);
  host->Send(
      new AutofillMsg_FieldTypePredictionsAvailable(host->GetRoutingID(),
                                                    type_predictions));
}

void AutofillManager::ImportFormData(const FormStructure& submitted_form) {
  const CreditCard* imported_credit_card;
  if (!personal_data_->ImportFormData(submitted_form, &imported_credit_card))
    return;

  // If credit card information was submitted, show an infobar to offer to save
  // it.
  scoped_ptr<const CreditCard> scoped_credit_card(imported_credit_card);
  if (imported_credit_card && web_contents()) {
    AutofillCCInfoBarDelegate::Create(manager_delegate_->GetInfoBarService(),
        scoped_credit_card.release(), personal_data_, metric_logger_.get());
  }
}

// Note that |submitted_form| is passed as a pointer rather than as a reference
// so that we can get memory management right across threads.  Note also that we
// explicitly pass in all the time stamps of interest, as the cached ones might
// get reset before this method executes.
void AutofillManager::UploadFormDataAsyncCallback(
    const FormStructure* submitted_form,
    const TimeTicks& load_time,
    const TimeTicks& interaction_time,
    const TimeTicks& submission_time) {
  submitted_form->LogQualityMetrics(*metric_logger_,
                                    load_time,
                                    interaction_time,
                                    submission_time);

  if (submitted_form->ShouldBeCrowdsourced())
    UploadFormData(*submitted_form);
}

void AutofillManager::UploadFormData(const FormStructure& submitted_form) {
  if (disable_download_manager_requests_)
    return;

  // Check if the form is among the forms that were recently auto-filled.
  bool was_autofilled = false;
  std::string form_signature = submitted_form.FormSignature();
  for (std::list<std::string>::const_iterator it =
           autofilled_form_signatures_.begin();
       it != autofilled_form_signatures_.end() && !was_autofilled;
       ++it) {
    if (*it == form_signature)
      was_autofilled = true;
  }

  FieldTypeSet non_empty_types;
  personal_data_->GetNonEmptyTypes(&non_empty_types);

  download_manager_.StartUploadRequest(submitted_form, was_autofilled,
                                       non_empty_types);
}

void AutofillManager::Reset() {
  form_structures_.clear();
  has_logged_autofill_enabled_ = false;
  has_logged_address_suggestions_count_ = false;
  did_show_suggestions_ = false;
  user_did_type_ = false;
  user_did_autofill_ = false;
  user_did_edit_autofilled_field_ = false;
  forms_loaded_timestamp_ = TimeTicks();
  initial_interaction_timestamp_ = TimeTicks();

  if (external_delegate_)
    external_delegate_->Reset();
}

AutofillManager::AutofillManager(content::WebContents* web_contents,
                                 autofill::AutofillManagerDelegate* delegate,
                                 PersonalDataManager* personal_data)
    : content::WebContentsObserver(web_contents),
      manager_delegate_(delegate),
      personal_data_(personal_data),
      download_manager_(web_contents->GetBrowserContext(), this),
      disable_download_manager_requests_(true),
      autocomplete_history_manager_(web_contents),
      autocheckout_manager_(this),
      metric_logger_(new AutofillMetrics),
      has_logged_autofill_enabled_(false),
      has_logged_address_suggestions_count_(false),
      did_show_suggestions_(false),
      user_did_type_(false),
      user_did_autofill_(false),
      user_did_edit_autofilled_field_(false),
      password_generation_enabled_(false),
      external_delegate_(NULL),
      ALLOW_THIS_IN_INITIALIZER_LIST(weak_ptr_factory_(this)) {
  DCHECK(web_contents);
  DCHECK(manager_delegate_);
  RegisterWithSyncService();
  // Test code doesn't need registrar_.
}

void AutofillManager::set_metric_logger(const AutofillMetrics* metric_logger) {
  metric_logger_.reset(metric_logger);
}

bool AutofillManager::GetHost(RenderViewHost** host) const {
  if (!IsAutofillEnabled())
    return false;

  // No autofill data to return if the profiles are empty.
  if (personal_data_->GetProfiles().empty() &&
      personal_data_->credit_cards().empty()) {
    return false;
  }

  *host = web_contents()->GetRenderViewHost();
  if (!*host)
    return false;

  return true;
}

bool AutofillManager::GetProfileOrCreditCard(
    int unique_id,
    const FormGroup** form_group,
    size_t* variant) const {
  // Unpack the |unique_id| into component parts.
  GUIDPair credit_card_guid;
  GUIDPair profile_guid;
  UnpackGUIDs(unique_id, &credit_card_guid, &profile_guid);
  DCHECK(!base::IsValidGUID(credit_card_guid.first) ||
         !base::IsValidGUID(profile_guid.first));

  // Find the profile that matches the |profile_guid|, if one is specified.
  // Otherwise find the credit card that matches the |credit_card_guid|,
  // if specified.
  if (base::IsValidGUID(profile_guid.first)) {
    *form_group = personal_data_->GetProfileByGUID(profile_guid.first);
    *variant = profile_guid.second;
  } else if (base::IsValidGUID(credit_card_guid.first)) {
    *form_group =
        personal_data_->GetCreditCardByGUID(credit_card_guid.first);
    *variant = credit_card_guid.second;
  }

  return !!*form_group;
}

bool AutofillManager::FindCachedForm(const FormData& form,
                                     FormStructure** form_structure) const {
  // Find the FormStructure that corresponds to |form|.
  // Scan backward through the cached |form_structures_|, as updated versions of
  // forms are added to the back of the list, whereas original versions of these
  // forms might appear toward the beginning of the list.  The communication
  // protocol with the crowdsourcing server does not permit us to discard the
  // original versions of the forms.
  *form_structure = NULL;
  for (std::vector<FormStructure*>::const_reverse_iterator iter =
           form_structures_.rbegin();
       iter != form_structures_.rend(); ++iter) {
    if (**iter == form) {
      *form_structure = *iter;

      // The same form might be cached with multiple field counts: in some
      // cases, non-autofillable fields are filtered out, whereas in other cases
      // they are not.  To avoid thrashing the cache, keep scanning until we
      // find a cached version with the same number of fields, if there is one.
      if ((*iter)->field_count() == form.fields.size())
        break;
    }
  }

  if (!(*form_structure))
    return false;

  return true;
}

bool AutofillManager::GetCachedFormAndField(const FormData& form,
                                            const FormFieldData& field,
                                            FormStructure** form_structure,
                                            AutofillField** autofill_field) {
  // Find the FormStructure that corresponds to |form|.
  // If we do not have this form in our cache but it is parseable, we'll add it
  // in the call to |UpdateCachedForm()|.
  if (!FindCachedForm(form, form_structure) &&
      !FormStructure(form, GetAutocheckoutURLPrefix()).ShouldBeParsed(false)) {
    return false;
  }

  // Update the cached form to reflect any dynamic changes to the form data, if
  // necessary.
  if (!UpdateCachedForm(form, *form_structure, form_structure))
    return false;

  // No data to return if there are no auto-fillable fields.
  if (!(*form_structure)->autofill_count())
    return false;

  // Find the AutofillField that corresponds to |field|.
  *autofill_field = NULL;
  for (std::vector<AutofillField*>::const_iterator iter =
           (*form_structure)->begin();
       iter != (*form_structure)->end(); ++iter) {
    if ((**iter) == field) {
      *autofill_field = *iter;
      break;
    }
  }

  // Even though we always update the cache, the field might not exist if the
  // website disables autocomplete while the user is interacting with the form.
  // See http://crbug.com/160476
  return *autofill_field != NULL;
}

bool AutofillManager::UpdateCachedForm(const FormData& live_form,
                                       const FormStructure* cached_form,
                                       FormStructure** updated_form) {
  bool needs_update =
      (!cached_form ||
       live_form.fields.size() != cached_form->field_count());
  for (size_t i = 0; !needs_update && i < cached_form->field_count(); ++i) {
    needs_update = *cached_form->field(i) != live_form.fields[i];
  }

  if (!needs_update)
    return true;

  if (form_structures_.size() >= kMaxFormCacheSize)
    return false;

  // Add the new or updated form to our cache.
  form_structures_.push_back(
      new FormStructure(live_form, GetAutocheckoutURLPrefix()));
  *updated_form = *form_structures_.rbegin();
  (*updated_form)->DetermineHeuristicTypes(*metric_logger_);

  // If we have cached data, propagate it to the updated form.
  if (cached_form) {
    std::map<string16, const AutofillField*> cached_fields;
    for (size_t i = 0; i < cached_form->field_count(); ++i) {
      const AutofillField* field = cached_form->field(i);
      cached_fields[field->unique_name()] = field;
    }

    for (size_t i = 0; i < (*updated_form)->field_count(); ++i) {
      AutofillField* field = (*updated_form)->field(i);
      std::map<string16, const AutofillField*>::iterator cached_field =
          cached_fields.find(field->unique_name());
      if (cached_field != cached_fields.end()) {
        field->set_server_type(cached_field->second->server_type());
        field->is_autofilled = cached_field->second->is_autofilled;
      }
    }

    // Note: We _must not_ remove the original version of the cached form from
    // the list of |form_structures_|.  Otherwise, we break parsing of the
    // crowdsourcing server's response to our query.
  }

  // Annotate the updated form with its predicted types.
  std::vector<FormStructure*> forms(1, *updated_form);
  SendAutofillTypePredictions(forms);

  return true;
}

void AutofillManager::GetProfileSuggestions(
    FormStructure* form,
    const FormFieldData& field,
    AutofillFieldType type,
    std::vector<string16>* values,
    std::vector<string16>* labels,
    std::vector<string16>* icons,
    std::vector<int>* unique_ids) const {
  std::vector<AutofillFieldType> field_types(form->field_count());
  for (size_t i = 0; i < form->field_count(); ++i) {
    field_types[i] = form->field(i)->type();
  }
  std::vector<GUIDPair> guid_pairs;

  personal_data_->GetProfileSuggestions(
      type, field.value, field.is_autofilled, field_types,
      values, labels, icons, &guid_pairs);

  for (size_t i = 0; i < guid_pairs.size(); ++i) {
    unique_ids->push_back(PackGUIDs(GUIDPair(std::string(), 0),
                                    guid_pairs[i]));
  }
}

void AutofillManager::GetCreditCardSuggestions(
    const FormFieldData& field,
    AutofillFieldType type,
    std::vector<string16>* values,
    std::vector<string16>* labels,
    std::vector<string16>* icons,
    std::vector<int>* unique_ids) const {
  std::vector<GUIDPair> guid_pairs;
  personal_data_->GetCreditCardSuggestions(
      type, field.value, values, labels, icons, &guid_pairs);

  for (size_t i = 0; i < guid_pairs.size(); ++i) {
    unique_ids->push_back(PackGUIDs(guid_pairs[i], GUIDPair(std::string(), 0)));
  }
}

void AutofillManager::ParseForms(const std::vector<FormData>& forms) {
  std::vector<FormStructure*> non_queryable_forms;
  std::string autocheckout_url_prefix = GetAutocheckoutURLPrefix();
  for (std::vector<FormData>::const_iterator iter = forms.begin();
       iter != forms.end(); ++iter) {
    scoped_ptr<FormStructure> form_structure(
        new FormStructure(*iter, autocheckout_url_prefix));
    if (!form_structure->ShouldBeParsed(false))
      continue;

    form_structure->DetermineHeuristicTypes(*metric_logger_);

    // Set aside forms with method GET or author-specified types, so that they
    // are not included in the query to the server.
    if (form_structure->ShouldBeCrowdsourced())
      form_structures_.push_back(form_structure.release());
    else
      non_queryable_forms.push_back(form_structure.release());
  }

  // If none of the forms were parsed, no use querying the server.
  if (!form_structures_.empty() && !disable_download_manager_requests_) {
    download_manager_.StartQueryRequest(form_structures_.get(),
                                        *metric_logger_);
  }

  for (std::vector<FormStructure*>::const_iterator iter =
           non_queryable_forms.begin();
       iter != non_queryable_forms.end(); ++iter) {
    form_structures_.push_back(*iter);
  }

  if (!form_structures_.empty())
    metric_logger_->LogUserHappinessMetric(AutofillMetrics::FORMS_LOADED);

  // For the |non_queryable_forms|, we have all the field type info we're ever
  // going to get about them.  For the other forms, we'll wait until we get a
  // response from the server.
  SendAutofillTypePredictions(non_queryable_forms);
}

int AutofillManager::GUIDToID(const GUIDPair& guid) const {
  if (!base::IsValidGUID(guid.first))
    return 0;

  std::map<GUIDPair, int>::const_iterator iter = guid_id_map_.find(guid);
  if (iter == guid_id_map_.end()) {
    int id = guid_id_map_.size() + 1;
    guid_id_map_[guid] = id;
    id_guid_map_[id] = guid;
    return id;
  } else {
    return iter->second;
  }
}

const GUIDPair AutofillManager::IDToGUID(int id) const {
  if (id == 0)
    return GUIDPair(std::string(), 0);

  std::map<int, GUIDPair>::const_iterator iter = id_guid_map_.find(id);
  if (iter == id_guid_map_.end()) {
    NOTREACHED();
    return GUIDPair(std::string(), 0);
  }

  return iter->second;
}

// When sending IDs (across processes) to the renderer we pack credit card and
// profile IDs into a single integer.  Credit card IDs are sent in the high
// word and profile IDs are sent in the low word.
int AutofillManager::PackGUIDs(const GUIDPair& cc_guid,
                               const GUIDPair& profile_guid) const {
  int cc_id = GUIDToID(cc_guid);
  int profile_id = GUIDToID(profile_guid);

  DCHECK(cc_id <= std::numeric_limits<unsigned short>::max());
  DCHECK(profile_id <= std::numeric_limits<unsigned short>::max());

  return cc_id << std::numeric_limits<unsigned short>::digits | profile_id;
}

// When receiving IDs (across processes) from the renderer we unpack credit card
// and profile IDs from a single integer.  Credit card IDs are stored in the
// high word and profile IDs are stored in the low word.
void AutofillManager::UnpackGUIDs(int id,
                                  GUIDPair* cc_guid,
                                  GUIDPair* profile_guid) const {
  int cc_id = id >> std::numeric_limits<unsigned short>::digits &
      std::numeric_limits<unsigned short>::max();
  int profile_id = id & std::numeric_limits<unsigned short>::max();

  *cc_guid = IDToGUID(cc_id);
  *profile_guid = IDToGUID(profile_id);
}

void AutofillManager::UpdateInitialInteractionTimestamp(
    const TimeTicks& interaction_timestamp) {
  if (initial_interaction_timestamp_.is_null() ||
      interaction_timestamp < initial_interaction_timestamp_) {
    initial_interaction_timestamp_ = interaction_timestamp;
  }
}<|MERGE_RESOLUTION|>--- conflicted
+++ resolved
@@ -223,23 +223,13 @@
 }
 
 // static
-<<<<<<< HEAD
-void AutofillManager::RegisterUserPrefs(PrefServiceBase* prefs) {
-  prefs->RegisterBooleanPref(prefs::kAutofillEnabled,
-                             false,
-                             PrefServiceBase::SYNCABLE_PREF);
-  prefs->RegisterBooleanPref(prefs::kPasswordGenerationEnabled,
-                             true,
-                             PrefServiceBase::SYNCABLE_PREF);
-=======
 void AutofillManager::RegisterUserPrefs(PrefRegistrySyncable* registry) {
   registry->RegisterBooleanPref(prefs::kAutofillEnabled,
-                                true,
+                                false,
                                 PrefRegistrySyncable::SYNCABLE_PREF);
   registry->RegisterBooleanPref(prefs::kPasswordGenerationEnabled,
                                 true,
                                 PrefRegistrySyncable::SYNCABLE_PREF);
->>>>>>> 3ba139b9
 #if defined(OS_MACOSX)
   registry->RegisterBooleanPref(prefs::kAutofillAuxiliaryProfilesEnabled,
                                 true,
