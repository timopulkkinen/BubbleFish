--- conflicted
+++ resolved
@@ -85,69 +85,20 @@
   web_ui->HideURL();
   web_ui->OverrideTitle(l10n_util::GetStringUTF16(IDS_NEW_TAB_TITLE));
 
-<<<<<<< HEAD
-=======
-  // We count all link clicks as AUTO_BOOKMARK, so that site can be ranked more
-  // highly. Note this means we're including clicks on not only most visited
-  // thumbnails, but also clicks on recently bookmarked.
-  web_ui->SetLinkTransitionType(content::PAGE_TRANSITION_AUTO_BOOKMARK);
-
-  if (!GetProfile()->IsOffTheRecord()) {
-    web_ui->AddMessageHandler(new browser_sync::ForeignSessionHandler());
-    web_ui->AddMessageHandler(new MostVisitedHandler());
-    web_ui->AddMessageHandler(new RecentlyClosedTabsHandler());
-    web_ui->AddMessageHandler(new MetricsHandler());
-#if !defined(OS_ANDROID)
-    web_ui->AddMessageHandler(new NewTabPageHandler());
-    if (NewTabUI::IsDiscoveryInNTPEnabled())
-      web_ui->AddMessageHandler(new SuggestionsHandler());
-    // Android doesn't have a sync promo/username on NTP.
-    web_ui->AddMessageHandler(new NewTabPageSyncHandler());
-
-    if (ShouldShowApps()) {
-      ExtensionService* service = GetProfile()->GetExtensionService();
-      // We might not have an ExtensionService (on ChromeOS when not logged in
-      // for example).
-      if (service)
-        web_ui->AddMessageHandler(new AppLauncherHandler(service));
-    }
-#endif
-
-    web_ui->AddMessageHandler(new FaviconWebUIHandler());
-  }
-
-#if defined(OS_ANDROID)
-  // These handlers are specific to the Android NTP page.
-  web_ui->AddMessageHandler(new BookmarksHandler());
-  web_ui->AddMessageHandler(new ContextMenuHandler());
-  web_ui->AddMessageHandler(new NewTabPageReadyHandler());
-  if (!GetProfile()->IsOffTheRecord())
-    web_ui->AddMessageHandler(new PromoHandler());
-#else
-  // Android uses native UI for sync setup.
-  if (NTPLoginHandler::ShouldShow(GetProfile()))
-    web_ui->AddMessageHandler(new NTPLoginHandler());
-#endif
->>>>>>> 3ba139b9
-
-#if defined(ENABLE_THEMES)
-  // The theme handler can require some CPU, so do it after hooking up the most
-  // visited handler. This allows the DB query for the new tab thumbs to happen
-  // earlier.
-  web_ui->AddMessageHandler(new ThemeHandler());
-#endif
-
-  scoped_ptr<NewTabHTMLSource> html_source(new NewTabHTMLSource(
-      GetProfile()->GetOriginalProfile()));
-
+
+  // Initializing the CSS and HTML can require some CPU, so do it after
+  // we've hooked up the most visited handler.  This allows the DB query
+  // for the new tab thumbs to happen earlier.
+  InitializeCSSCaches();
+  NewTabHTMLSource* html_source =
+      new NewTabHTMLSource(GetProfile()->GetOriginalProfile());
   // These two resources should be loaded only if suggestions NTP is enabled.
  /* html_source->AddResource("suggestions_page.css", "text/css",
       NewTabUI::IsDiscoveryInNTPEnabled() ? IDR_SUGGESTIONS_PAGE_CSS : 0);
   if (NewTabUI::IsDiscoveryInNTPEnabled()) {
     html_source->AddResource("suggestions_page.js", "application/javascript",
         IDR_SUGGESTIONS_PAGE_JS);
-<<<<<<< HEAD
-  }*/
+  }
   // ChromeURLDataManager assumes the ownership of the html_source and in some
   // tests immediately deletes it, so html_source should not be accessed after
   // this call.
@@ -155,6 +106,7 @@
   ChromeURLDataManager::AddDataSource(profile, html_source);
 
   pref_change_registrar_.Init(GetProfile()->GetPrefs());
+  pref_change_registrar_.Add(prefs::kShowBookmarkBar, this);
 
 #if defined(ENABLE_THEMES)
   // Listen for theme installation.
@@ -162,16 +114,6 @@
                  content::Source<ThemeService>(
                      ThemeServiceFactory::GetForProfile(GetProfile())));
 #endif
-=======
-  }
-  // content::URLDataSource assumes the ownership of the html_source.
-  content::URLDataSource::Add(GetProfile(), html_source.release());
-
-  pref_change_registrar_.Init(GetProfile()->GetPrefs());
-  pref_change_registrar_.Add(prefs::kShowBookmarkBar,
-                             base::Bind(&NewTabUI::OnShowBookmarkBarChanged,
-                                        base::Unretained(this)));
->>>>>>> 3ba139b9
 }
 
 NewTabUI::~NewTabUI() {
@@ -221,13 +163,14 @@
                &NewTabUI::PaintTimeout);
 }
 
-<<<<<<< HEAD
 bool NewTabUI::CanShowBookmarkBar() const {
-	return false;
-}
-
-=======
->>>>>>> 3ba139b9
+  PrefService* prefs = GetProfile()->GetPrefs();
+  bool disabled_by_policy =
+      prefs->IsManagedPreference(prefs::kShowBookmarkBar) &&
+      !prefs->GetBoolean(prefs::kShowBookmarkBar);
+  return browser_defaults::bookmarks_enabled && !disabled_by_policy;
+}
+
 void NewTabUI::RenderViewCreated(RenderViewHost* render_view_host) {
   StartTimingPaint(render_view_host);
 }
