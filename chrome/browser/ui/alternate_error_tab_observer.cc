--- conflicted
+++ resolved
@@ -41,16 +41,10 @@
 }
 
 // static
-<<<<<<< HEAD
-void AlternateErrorPageTabObserver::RegisterUserPrefs(PrefService* prefs) {
-  prefs->RegisterBooleanPref(prefs::kAlternateErrorPagesEnabled, false,
-                             PrefService::SYNCABLE_PREF);
-=======
 void AlternateErrorPageTabObserver::RegisterUserPrefs(
     PrefRegistrySyncable* prefs) {
-  prefs->RegisterBooleanPref(prefs::kAlternateErrorPagesEnabled, true,
+  prefs->RegisterBooleanPref(prefs::kAlternateErrorPagesEnabled, false,
                              PrefRegistrySyncable::SYNCABLE_PREF);
->>>>>>> 3ba139b9
 }
 
 ////////////////////////////////////////////////////////////////////////////////
