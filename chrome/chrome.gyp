# Copyright (c) 2012 The Chromium Authors. All rights reserved.
# Use of this source code is governed by a BSD-style license that can be
# found in the LICENSE file.
{
  'variables': {
    'chromium_code': 1,

    # Define the common dependencies that contain all the actual
    # Chromium functionality.  This list gets pulled in below by
    # the link of the actual chrome (or chromium) executable on
    # Linux or Mac, and into chrome.dll on Windows.
    # NOTE: Most new includes should go in the OS!="ios" condition below.
    'chromium_dependencies': [
      'common',
      'browser',
      '../content/content.gyp:content_app',
      '../sync/sync.gyp:sync',
    ],
    'allocator_target': '../base/allocator/allocator.gyp:allocator',
    'grit_out_dir': '<(SHARED_INTERMEDIATE_DIR)/chrome',
    'protoc_out_dir': '<(SHARED_INTERMEDIATE_DIR)/protoc_out',
    'repack_locales_cmd': ['python', 'tools/build/repack_locales.py'],
    # TODO: remove this helper when we have loops in GYP
    'apply_locales_cmd': ['python', '<(DEPTH)/build/apply_locales.py'],
    'conditions': [
      ['OS!="ios"', {
        'chromium_dependencies': [
          'debugger',
          'plugin',
          'renderer',
          'utility',
          '../content/content.gyp:content_gpu',
          '../content/content.gyp:content_ppapi_plugin',
          '../content/content.gyp:content_worker',
          '../printing/printing.gyp:printing',
          '../third_party/WebKit/Source/WebKit/chromium/WebKit.gyp:inspector_resources',
        ],
      }],
      ['OS=="win"', {
        'nacl_defines': [
          'NACL_WINDOWS=1',
          'NACL_LINUX=0',
          'NACL_OSX=0',
        ],
        'platform_locale_settings_grd':
            'app/resources/locale_settings_win.grd',
      },],
      ['OS!="android" and OS!="ios"', {
        'chromium_dependencies': [
          # Android doesn't use the service process (only needed for print).
          'service',
        ],
      }],
      ['OS=="linux"', {
        'nacl_defines': [
          'NACL_WINDOWS=0',
          'NACL_LINUX=1',
          'NACL_OSX=0',
        ],
        'conditions': [
          ['chromeos==1', {
            'conditions': [
              ['branding=="Chrome"', {
                'platform_locale_settings_grd':
                    'app/resources/locale_settings_google_chromeos.grd',
              }, {  # branding!=Chrome
                'platform_locale_settings_grd':
                    'app/resources/locale_settings_chromiumos.grd',
              }],
            ]
          }, {  # chromeos==0
            'platform_locale_settings_grd':
                'app/resources/locale_settings_linux.grd',
          }],
        ],
      },],
      ['os_posix == 1 and OS != "mac" and OS != "ios" and OS != "linux"', {
        'platform_locale_settings_grd':
            'app/resources/locale_settings_linux.grd',
      },],
      ['OS=="mac"', {
        'tweak_info_plist_path': '../build/mac/tweak_info_plist.py',
        'nacl_defines': [
          'NACL_WINDOWS=0',
          'NACL_LINUX=0',
          'NACL_OSX=1',
        ],
        'platform_locale_settings_grd':
            'app/resources/locale_settings_mac.grd',
        'conditions': [
          ['branding=="Chrome"', {
            'mac_bundle_id': 'com.google.Chrome',
            'mac_creator': 'rimZ',
            # The policy .grd file also needs the bundle id.
            'grit_defines': ['-D', 'mac_bundle_id=com.google.Chrome'],
          }],
		  ['branding=="Chromium"',{  # else: branding!="Chrome"
            'mac_bundle_id': 'org.chromium.Chromium',
            'mac_creator': 'Cr24',
            # The policy .grd file also needs the bundle id.
            'grit_defines': ['-D', 'mac_bundle_id=org.chromium.Chromium'],
          }],  # branding
		  ['branding=="Infomonitor"',{  
            'mac_bundle_id': 'com.cemron.InfomonitorPlayer',
            'mac_creator': 'Cr24',
            # The policy .grd file also needs the bundle id.
            'grit_defines': ['-D', 'mac_bundle_id=com.cemron.InfomonitorPlayer'],
          }],  # branding
		 ],  # conditions
      }],  # OS=="mac"
      # TODO(mcgrathr): This duplicates native_client/build/common.gypi;
      # we should figure out a way to unify the settings.
      ['target_arch=="ia32"', {
        'nacl_defines': [
          'NACL_TARGET_SUBARCH=32',
          'NACL_TARGET_ARCH=x86',
          'NACL_BUILD_SUBARCH=32',
          'NACL_BUILD_ARCH=x86',
        ],
      }],
      ['target_arch=="x64"', {
        'nacl_defines': [
          'NACL_TARGET_SUBARCH=64',
          'NACL_TARGET_ARCH=x86',
          'NACL_BUILD_SUBARCH=64',
          'NACL_BUILD_ARCH=x86',
        ],
      }],
      ['target_arch=="arm"', {
        'nacl_defines': [
          'NACL_BUILD_ARCH=arm',
          'NACL_BUILD_SUBARCH=32',
          'NACL_TARGET_ARCH=arm',
          'NACL_TARGET_SUBARCH=32',
        ],
      }],
    ],  # conditions
  },  # variables
  'includes': [
    # Place some targets in gypi files to reduce contention on this file.
    # By using an include, we keep everything in a single xcodeproj file.
    # Note on Win64 targets: targets that end with win64 be used
    # on 64-bit Windows only. Targets that end with nacl_win64 should be used
    # by Native Client only.
    # NOTE: Most new includes should go in the OS!="ios" condition below.
    '../build/win_precompile.gypi',
    'chrome_browser.gypi',
    'chrome_browser_ui.gypi',
    'chrome_common.gypi',
    'chrome_tests_unit.gypi',
    'version.gypi',
  ],
  'conditions': [
    ['OS!="ios"', {
      'includes': [
        'app/policy/policy_templates.gypi',
        'chrome_browser_extensions.gypi',
        'chrome_dll.gypi',
        'chrome_exe.gypi',
        'chrome_installer.gypi',
        'chrome_installer_util.gypi',
        'chrome_renderer.gypi',
        'chrome_tests.gypi',
        'nacl.gypi',
        '../apps/apps.gypi',
      ],
      'targets': [
        {
          'target_name': 'default_extensions',
          'type': 'none',
          'conditions': [
            ['OS=="win"', {
              'copies': [
                {
                  'destination': '<(PRODUCT_DIR)/extensions',
                  'files': [
                    'browser/extensions/default_extensions/external_extensions.json'
                  ]
                }
              ],
            }],
            ['OS=="linux" and chromeos==1 and branding=="Chrome"', {
              'copies': [
                {
                  'destination': '<(PRODUCT_DIR)',
                  'files': [
                    'browser/extensions/default_extensions/chromeos/extensions/'
                  ]
                }
              ],
            }],
          ],
        },
        {
          'target_name': 'debugger',
          'type': 'static_library',
          'variables': { 'enable_wexit_time_destructors': 1, },
          'dependencies': [
            'chrome_resources.gyp:chrome_extra_resources',
            'chrome_resources.gyp:chrome_resources',
            'chrome_resources.gyp:chrome_strings',
            'chrome_resources.gyp:theme_resources',
            'common/extensions/api/api.gyp:api',
            '../base/base.gyp:base',
            '../content/content.gyp:content_browser',
            '../net/net.gyp:http_server',
            '../net/net.gyp:net',
            '../skia/skia.gyp:skia',
            '../third_party/icu/icu.gyp:icui18n',
            '../third_party/icu/icu.gyp:icuuc',
            '../third_party/leveldatabase/leveldatabase.gyp:leveldatabase',
          ],
          'include_dirs': [
            '..',
          ],
          'sources': [
            'browser/devtools/browser_list_tabcontents_provider.cc',
            'browser/devtools/browser_list_tabcontents_provider.h',
            'browser/devtools/devtools_file_helper.cc',
            'browser/devtools/devtools_file_helper.h',
            'browser/devtools/devtools_toggle_action.h',
            'browser/devtools/devtools_window.cc',
            'browser/devtools/devtools_window.h',
            'browser/devtools/remote_debugging_server.cc',
            'browser/devtools/remote_debugging_server.h',
          ],
          'conditions': [
            ['toolkit_uses_gtk == 1', {
              'dependencies': [
                '../build/linux/system.gyp:gtk',
              ],
            }],
            ['OS=="android"', {
              'sources!': [
                'browser/devtools/browser_list_tabcontents_provider.cc',
                'browser/devtools/devtools_window.cc',
                'browser/devtools/remote_debugging_server.cc',
              ],
            }],
            ['debug_devtools==1', {
              'defines': [
                'DEBUG_DEVTOOLS=1',
               ],
            }],
          ],
          # TODO(jschuh): crbug.com/167187 fix size_t to int truncations.
          'msvs_disabled_warnings': [ 4267, ],
        },
        {
          'target_name': 'plugin',
          'type': 'static_library',
          'variables': { 'enable_wexit_time_destructors': 1, },
          'dependencies': [
            'chrome_resources.gyp:chrome_strings',
            '../base/base.gyp:base',
            '../content/content.gyp:content_plugin',
          ],
          'sources': [
            'plugin/chrome_content_plugin_client.cc',
            'plugin/chrome_content_plugin_client.h',
          ],
          'include_dirs': [
            '..',
            '<(grit_out_dir)',
          ],
        },
        {
          'target_name': 'utility',
          'type': 'static_library',
          'variables': { 'enable_wexit_time_destructors': 1, },
          'dependencies': [
            '../base/base.gyp:base',
            '../content/content.gyp:content_utility',
            '../skia/skia.gyp:skia',
          ],
          'sources': [
            'utility/chrome_content_utility_client.cc',
            'utility/chrome_content_utility_client.h',
            'utility/profile_import_handler.cc',
            'utility/profile_import_handler.h',
          ],
          'include_dirs': [
            '..',
          ],
          'conditions': [
            ['toolkit_uses_gtk == 1', {
              'dependencies': [
                '../build/linux/system.gyp:gtk',
              ],
            }],
            ['OS=="android"', {
              'sources!': [
                'utility/profile_import_handler.cc',
              ],
            }],
          ],
          # TODO(jschuh): crbug.com/167187 fix size_t to int truncations.
          'msvs_disabled_warnings': [ 4267, ],
        },
        {
          'target_name': 'service',
          'type': 'static_library',
          'variables': { 'enable_wexit_time_destructors': 1, },
          'dependencies': [
            'chrome_resources.gyp:chrome_strings',
            'common',
            'common_net',
            '../base/base.gyp:base',
            '../google_apis/google_apis.gyp:google_apis',
            '../jingle/jingle.gyp:notifier',
            '../net/net.gyp:net',
            '../printing/printing.gyp:printing',
            '../skia/skia.gyp:skia',
            '../third_party/libjingle/libjingle.gyp:libjingle',
          ],
          'sources': [
            'service/chrome_service_application_mac.h',
            'service/chrome_service_application_mac.mm',
            'service/service_ipc_server.cc',
            'service/service_ipc_server.h',
            'service/service_main.cc',
            'service/service_process.cc',
            'service/service_process.h',
            'service/service_process_prefs.cc',
            'service/service_process_prefs.h',
            'service/service_utility_process_host.cc',
            'service/service_utility_process_host.h',
            'service/cloud_print/cloud_print_auth.cc',
            'service/cloud_print/cloud_print_auth.h',
            'service/cloud_print/cloud_print_connector.cc',
            'service/cloud_print/cloud_print_connector.h',
            'service/cloud_print/cloud_print_helpers.cc',
            'service/cloud_print/cloud_print_helpers.h',
            'service/cloud_print/cloud_print_proxy.cc',
            'service/cloud_print/cloud_print_proxy.h',
            'service/cloud_print/cloud_print_proxy_backend.cc',
            'service/cloud_print/cloud_print_proxy_backend.h',
            'service/cloud_print/cloud_print_token_store.cc',
            'service/cloud_print/cloud_print_token_store.h',
            'service/cloud_print/cloud_print_url_fetcher.cc',
            'service/cloud_print/cloud_print_url_fetcher.h',
            'service/cloud_print/cloud_print_wipeout.cc',
            'service/cloud_print/cloud_print_wipeout.h',
            'service/cloud_print/connector_settings.cc',
            'service/cloud_print/connector_settings.h',
            'service/cloud_print/job_status_updater.cc',
            'service/cloud_print/job_status_updater.h',
            'service/cloud_print/print_system_dummy.cc',
            'service/cloud_print/print_system.cc',
            'service/cloud_print/print_system.h',
            'service/cloud_print/printer_job_handler.cc',
            'service/cloud_print/printer_job_handler.h',
            'service/cloud_print/printer_job_queue_handler.cc',
            'service/cloud_print/printer_job_queue_handler.h',
            'service/gaia/service_gaia_authenticator.cc',
            'service/gaia/service_gaia_authenticator.h',
            'service/net/service_url_request_context.cc',
            'service/net/service_url_request_context.h',
          ],
          'include_dirs': [
            '..',
          ],
          'conditions': [
            ['OS=="win"', {
              'defines': [
                # CP_PRINT_SYSTEM_AVAILABLE disables default dummy implementation
                # of cloud print system, and allows to use custom implementaiton.
                'CP_PRINT_SYSTEM_AVAILABLE',
              ],
              'sources': [
                'service/cloud_print/print_system_win.cc',
              ],
            }],
            ['toolkit_uses_gtk == 1', {
              'dependencies': [
                '../build/linux/system.gyp:gtk',
              ],
            }],
            ['use_cups==1', {
              'dependencies': [
                '../printing/printing.gyp:cups',
              ],
              'defines': [
                # CP_PRINT_SYSTEM_AVAILABLE disables default dummy implementation
                # of cloud print system, and allows to use custom implementaiton.
                'CP_PRINT_SYSTEM_AVAILABLE',
              ],
              'sources': [
                'service/cloud_print/print_system_cups.cc',
              ],
            }],
          ],
        },
        {
          'target_name': 'ipclist',
          'type': 'executable',
          'variables': { 'enable_wexit_time_destructors': 1, },
          'dependencies': [
            'test_support_common',
            '../skia/skia.gyp:skia',
            '../sync/sync.gyp:sync',
          ],
          'include_dirs': [
             '..',
          ],
          'sources': [
            'tools/ipclist/ipclist.cc',
          ],
        },
      ],
    }],  # OS!="ios"
    ['OS=="mac"',
      { 'targets': [
        {
          'target_name': 'helper_app',
          'type': 'executable',
          'variables': { 'enable_wexit_time_destructors': 1, },
          'product_name': '<(mac_product_name) Helper',
          'mac_bundle': 1,
          'dependencies': [
            'chrome_dll',
            'infoplist_strings_tool',
          ],
          'sources': [
            # chrome_exe_main_mac.cc's main() is the entry point for
            # the "chrome" (browser app) target.  All it does is jump
            # to chrome_dll's ChromeMain.  This is appropriate for
            # helper processes too, because the logic to discriminate
            # between process types at run time is actually directed
            # by the --type command line argument processed by
            # ChromeMain.  Sharing chrome_exe_main_mac.cc with the
            # browser app will suffice for now.
            'app/chrome_exe_main_mac.cc',
            'app/helper-Info.plist',
          ],
          # TODO(mark): Come up with a fancier way to do this.  It should only
          # be necessary to list helper-Info.plist once, not the three times it
          # is listed here.
          'mac_bundle_resources!': [
            'app/helper-Info.plist',
          ],
          # TODO(mark): For now, don't put any resources into this app.  Its
          # resources directory will be a symbolic link to the browser app's
          # resources directory.
          'mac_bundle_resources/': [
            ['exclude', '.*'],
          ],
          'xcode_settings': {
            'CHROMIUM_BUNDLE_ID': '<(mac_bundle_id)',
            'CHROMIUM_SHORT_NAME': '<(branding)',
            'CHROMIUM_STRIP_SAVE_FILE': 'app/app.saves',
            'INFOPLIST_FILE': 'app/helper-Info.plist',
          },
          'postbuilds': [
            {
              # The helper doesn't have real localizations, it just has
              # empty .lproj directories, which is enough to convince Cocoa
              # that anything running out of the helper .app supports those
              # languages.
              'postbuild_name': 'Make Empty Localizations',
              'variables': {
                'locale_dirs': [
                  '>!@(<(apply_locales_cmd) -d ZZLOCALE.lproj <(locales))',
                ],
              },
              'action': [
                'tools/build/mac/make_locale_dirs.sh',
                '<@(locale_dirs)',
              ],
            },
            {
              # The framework (chrome_dll) defines its load-time path
              # (DYLIB_INSTALL_NAME_BASE) relative to the main executable
              # (chrome).  A different relative path needs to be used in
              # helper_app.
              'postbuild_name': 'Fix Framework Link',
              'action': [
                'install_name_tool',
                '-change',
                '@executable_path/../Versions/<(version_full)/<(mac_product_name) Framework.framework/<(mac_product_name) Framework',
                '@executable_path/../../../<(mac_product_name) Framework.framework/<(mac_product_name) Framework',
                '${BUILT_PRODUCTS_DIR}/${EXECUTABLE_PATH}'
              ],
            },
            {
              # Modify the Info.plist as needed.  The script explains why this
              # is needed.  This is also done in the chrome and chrome_dll
              # targets.  In this case, --breakpad=0, --keystone=0, and --scm=0
              # are used because Breakpad, Keystone, and SCM keys are
              # never placed into the helper.
              'postbuild_name': 'Tweak Info.plist',
              'action': ['<(tweak_info_plist_path)',
                         '--breakpad=0',
                         '--keystone=0',
                         '--scm=0'],
            },
            {
              # Make sure there isn't any Objective-C in the helper app's
              # executable.
              'postbuild_name': 'Verify No Objective-C',
              'action': [
                '../build/mac/verify_no_objc.sh',
              ],
            },
          ],
          'conditions': [
            ['mac_breakpad==1', {
              'variables': {
                # A real .dSYM is needed for dump_syms to operate on.
                'mac_real_dsym': 1,
              },
              'xcode_settings': {
                # With mac_real_dsym set, strip_from_xcode won't be used.
                # Specify CHROMIUM_STRIP_SAVE_FILE directly to Xcode.
                'STRIPFLAGS': '-s $(CHROMIUM_STRIP_SAVE_FILE)',
              },
            }],
            ['asan==1', {
              'xcode_settings': {
                # Override the outer definition of CHROMIUM_STRIP_SAVE_FILE.
                'CHROMIUM_STRIP_SAVE_FILE': 'app/app_asan.saves',
              },
            }],
            ['component=="shared_library"', {
              'xcode_settings': {
                'LD_RUNPATH_SEARCH_PATHS': [
                  # Get back from Chromium.app/Contents/Versions/V/
                  #                                    Helper.app/Contents/MacOS
                  '@loader_path/../../../../../../..',
                ],
              },
            }],
          ],
        },  # target helper_app
        {
          # A library containing the actual code for the app mode app, shared
          # by unit tests.
          'target_name': 'app_mode_app_support',
          'type': 'static_library',
          'variables': { 'enable_wexit_time_destructors': 1, },
          'product_name': 'app_mode_app_support',
          'dependencies': [
            '../base/base.gyp:base',
            'common_constants.gyp:common_constants',
          ],
          'sources': [
            'common/mac/app_mode_chrome_locator.h',
            'common/mac/app_mode_chrome_locator.mm',
            'common/mac/app_mode_common.h',
            'common/mac/app_mode_common.mm',
          ],
          'include_dirs': [
            '..',
          ],
        },  # target app_mode_app_support
        {
          # This produces the template for app mode loader bundles. It's a
          # template in the sense that parts of it need to be "filled in" by
          # Chrome before it can be executed.
          'target_name': 'app_mode_app',
          'type': 'executable',
          'mac_bundle' : 1,
          'variables': { 'enable_wexit_time_destructors': 1, },
          'product_name': 'app_mode_loader',
          'dependencies': [
            'app_mode_app_support',
            'infoplist_strings_tool',
          ],
          'sources': [
            'app/app_mode_loader_mac.mm',
            'app/app_mode-Info.plist',
          ],
          'include_dirs': [
            '..',
          ],
          'link_settings': {
            'libraries': [
              '$(SDKROOT)/System/Library/Frameworks/CoreFoundation.framework',
              '$(SDKROOT)/System/Library/Frameworks/Foundation.framework',
            ],
          },
          'mac_bundle_resources!': [
            'app/app_mode-Info.plist',
          ],
          'mac_bundle_resources/': [
            ['exclude', '.*'],
          ],
          'xcode_settings': {
            'INFOPLIST_FILE': 'app/app_mode-Info.plist',
            'APP_MODE_APP_BUNDLE_ID': '<(mac_bundle_id).app.@APP_MODE_SHORTCUT_ID@',
          },
          'postbuilds' : [
            {
              # Modify the Info.plist as needed.  The script explains why this
              # is needed.  This is also done in the chrome and chrome_dll
              # targets.  In this case, --breakpad=0, --keystone=0, and --scm=0
              # are used because Breakpad, Keystone, and SCM keys are
              # never placed into the app mode loader.
              'postbuild_name': 'Tweak Info.plist',
              'action': ['<(tweak_info_plist_path)',
                         '--breakpad=0',
                         '--keystone=0',
                         '--scm=0'],
            },
          ],
        },  # target app_mode_app
        {
          # Convenience target to build a disk image.
          'target_name': 'build_app_dmg',
          # Don't place this in the 'all' list; most won't want it.
          # In GYP, booleans are 0/1, not True/False.
          'suppress_wildcard': 1,
          'type': 'none',
          'dependencies': [
            'chrome',
          ],
          'variables': {
            'build_app_dmg_script_path': 'tools/build/mac/build_app_dmg',
            'pkg_dmg_script_path': 'installer/mac/pkg-dmg',

            'conditions': [
              # This duplicates the output path from build_app_dmg.
              ['branding=="Chrome"', {
                'dmg_name': 'GoogleChrome.dmg',
              }], 
			  ['branding=="Chromium"', { # else: branding!="Chrome"
                'dmg_name': 'Chromium.dmg',
              }],
			  ['branding=="Infomonitor"', { 
                'dmg_name': 'InfomonitorPlayer.dmg',
              }],
			  
            ],
          },
          'actions': [
            {
              'inputs': [
                '<(build_app_dmg_script_path)',
                '<(pkg_dmg_script_path)',
                '<(PRODUCT_DIR)/<(mac_product_name).app',
              ],
              'outputs': [
                '<(PRODUCT_DIR)/<(dmg_name)',
              ],
              'action_name': 'build_app_dmg',
              'action': ['<(build_app_dmg_script_path)', '<@(branding)'],
            },
          ],  # 'actions'
        },
        {
          # Dummy target to allow chrome to require plugin_carbon_interpose to
          # build without actually linking to the resulting library.
          'target_name': 'interpose_dependency_shim',
          'type': 'executable',
          'variables': { 'enable_wexit_time_destructors': 1, },
          'dependencies': [
            'plugin_carbon_interpose',
          ],
          # In release, we end up with a strip step that is unhappy if there is
          # no binary. Rather than check in a new file for this temporary hack,
          # just generate a source file on the fly.
          'actions': [
            {
              'action_name': 'generate_stub_main',
              'process_outputs_as_sources': 1,
              'inputs': [],
              'outputs': [ '<(INTERMEDIATE_DIR)/dummy_main.c' ],
              'action': [
                'bash', '-c',
                'echo "int main() { return 0; }" > <(INTERMEDIATE_DIR)/dummy_main.c'
              ],
            },
          ],
        },
        {
          # dylib for interposing Carbon calls in the plugin process.
          'target_name': 'plugin_carbon_interpose',
          'type': 'shared_library',
          'variables': { 'enable_wexit_time_destructors': 1, },
          # This target must not depend on static libraries, else the code in
          # those libraries would appear twice in plugin processes: Once from
          # Chromium Framework, and once from this dylib.
          'dependencies': [
            'chrome_dll',
          ],
          'conditions': [
            ['component=="shared_library"', {
              'dependencies': [
                '../webkit/support/webkit_support.gyp:glue',
                '../content/content.gyp:content_plugin',
              ],
              'xcode_settings': {
                'LD_RUNPATH_SEARCH_PATHS': [
                  # Get back from Chromium.app/Contents/Versions/V
                  '@loader_path/../../../..',
                ],
              },
            }],
          ],
          'sources': [
            '../content/plugin/plugin_carbon_interpose_mac.cc',
          ],
          'include_dirs': [
            '..',
          ],
          'link_settings': {
            'libraries': [
              '$(SDKROOT)/System/Library/Frameworks/Carbon.framework',
            ],
          },
          'xcode_settings': {
            'DYLIB_COMPATIBILITY_VERSION': '<(version_mac_dylib)',
            'DYLIB_CURRENT_VERSION': '<(version_mac_dylib)',
            'DYLIB_INSTALL_NAME_BASE': '@executable_path/../../..',
          },
          'postbuilds': [
            {
              # The framework (chrome_dll) defines its load-time path
              # (DYLIB_INSTALL_NAME_BASE) relative to the main executable
              # (chrome).  A different relative path needs to be used in
              # plugin_carbon_interpose, which runs in the helper_app.
              'postbuild_name': 'Fix Framework Link',
              'action': [
                'install_name_tool',
                '-change',
                '@executable_path/../Versions/<(version_full)/<(mac_product_name) Framework.framework/<(mac_product_name) Framework',
                '@executable_path/../../../<(mac_product_name) Framework.framework/<(mac_product_name) Framework',
                '${BUILT_PRODUCTS_DIR}/${EXECUTABLE_PATH}'
              ],
            },
          ],
        },
        {
          'target_name': 'infoplist_strings_tool',
          'type': 'executable',
          'variables': { 'enable_wexit_time_destructors': 1, },
          'dependencies': [
            'chrome_resources.gyp:chrome_strings',
            '../base/base.gyp:base',
            '../ui/ui.gyp:ui',
          ],
          'include_dirs': [
            '<(grit_out_dir)',
          ],
          'sources': [
            'tools/mac_helpers/infoplist_strings_util.mm',
          ],
        },
      ],  # targets
    }],  # OS=="mac"
    ['OS!="mac" and OS!="ios"', {
      'targets': [
        {
          'target_name': 'convert_dict',
          'type': 'executable',
          'variables': { 'enable_wexit_time_destructors': 1, },
          'dependencies': [
            '../base/base.gyp:base',
            '../base/base.gyp:base_i18n',
            'convert_dict_lib',
            '../third_party/hunspell/hunspell.gyp:hunspell',
          ],
          'sources': [
            'tools/convert_dict/convert_dict.cc',
          ],
        },
        {
          'target_name': 'convert_dict_lib',
          'product_name': 'convert_dict',
          'type': 'static_library',
          'variables': { 'enable_wexit_time_destructors': 1, },
          'include_dirs': [
            '..',
          ],
          'dependencies': [
            '../base/base.gyp:base',
          ],
          'sources': [
            'tools/convert_dict/aff_reader.cc',
            'tools/convert_dict/aff_reader.h',
            'tools/convert_dict/dic_reader.cc',
            'tools/convert_dict/dic_reader.h',
            'tools/convert_dict/hunspell_reader.cc',
            'tools/convert_dict/hunspell_reader.h',
          ],
        },
        {
          'target_name': 'flush_cache',
          'type': 'executable',
          'dependencies': [
            '../base/base.gyp:base',
            '../base/base.gyp:test_support_base',
          ],
          'sources': [
            'tools/perf/flush_cache/flush_cache.cc',
          ],
        },
      ],
    }],  # OS!="mac" and OS!="ios"
    ['OS=="linux"',
      { 'targets': [
        {
          'target_name': 'linux_symbols',
          'type': 'none',
          'conditions': [
            ['linux_dump_symbols==1', {
              'actions': [
                {
                  'action_name': 'dump_symbols',
                  'inputs': [
                    '<(DEPTH)/build/linux/dump_app_syms',
                    '<(PRODUCT_DIR)/dump_syms',
                    '<(PRODUCT_DIR)/chrome',
                  ],
                  'outputs': [
                    '<(PRODUCT_DIR)/chrome.breakpad.<(target_arch)',
                  ],
                  'action': ['<(DEPTH)/build/linux/dump_app_syms',
                             '<(PRODUCT_DIR)/dump_syms',
                             '<(linux_strip_binary)',
                             '<(PRODUCT_DIR)/chrome',
                             '<@(_outputs)'],
                  'message': 'Dumping breakpad symbols to <(_outputs)',
                  'process_outputs_as_sources': 1,
                },
              ],
              'dependencies': [
                'chrome',
                '../breakpad/breakpad.gyp:dump_syms',
              ],
            }],
            ['linux_strip_reliability_tests==1', {
              'actions': [
                {
                  'action_name': 'strip_reliability_tests',
                  'inputs': [
                    '<(PRODUCT_DIR)/automated_ui_tests',
                    '<(PRODUCT_DIR)/reliability_tests',
                    '<(PRODUCT_DIR)/_pyautolib.so',
                  ],
                  'outputs': [
                    '<(PRODUCT_DIR)/strip_reliability_tests.stamp',
                  ],
                  'action': ['strip',
                             '-g',
                             '<@(_inputs)'],
                  'message': 'Stripping reliability tests',
                },
              ],
              'dependencies': [
                'automated_ui_tests',
                'reliability_tests',
              ],
            }],
          ],
        },
        {
          'target_name': 'ipcfuzz',
          'type': 'loadable_module',
          'include_dirs': [
            '..',
          ],
          'dependencies': [
            'test_support_common',
            '../skia/skia.gyp:skia',
          ],
          'sources': [
            'tools/ipclist/ipcfuzz.cc',
          ],
        },
      ],
    },],  # OS=="linux"
    ['OS=="win"',
      { 'targets': [
        {
          # For historical reasons, chrome/chrome.sln has been the entry point
          # for new Chrome developers. To assist development, include several
          # core unittests that are otherwise only accessible side-by-side with
          # chrome via all/all.sln.
          'target_name': 'test_targets',
          'type': 'none',
          'dependencies': [
            '../base/base.gyp:base_unittests',
            '../chrome_frame/chrome_frame.gyp:chrome_frame_tests',
            '../chrome_frame/chrome_frame.gyp:chrome_frame_net_tests',
            '../content/content.gyp:content_browsertests',
            '../content/content.gyp:content_shell',
            '../content/content.gyp:content_unittests',
            '../net/net.gyp:net_unittests',
            '../ui/ui.gyp:ui_unittests',
          ],
          'conditions': [
            ['use_aura==1 or target_arch=="x64"', {
              'dependencies!': [
                '../chrome_frame/chrome_frame.gyp:chrome_frame_tests',
                '../chrome_frame/chrome_frame.gyp:chrome_frame_net_tests',
              ],
            }],
          ],
        },
        {
          'target_name': 'chrome_version_resources',
          'type': 'none',
          'conditions': [
            ['branding == "Chrome"', {
              'variables': {
                 'branding_path': 'app/theme/google_chrome/BRANDING',
              },
            }, { # else branding!="Chrome"
              'variables': {
                 'branding_path': 'app/theme/chromium/BRANDING',
              },
            }],
          ],
          'variables': {
            'output_dir': 'chrome_version',
            'template_input_path': 'app/chrome_version.rc.version',
          },
          'direct_dependent_settings': {
            'include_dirs': [
              '<(SHARED_INTERMEDIATE_DIR)/<(output_dir)',
            ],
          },
          'sources': [
            'app/app_host_exe.ver',
            'app/chrome_exe.ver',
            'app/chrome_dll.ver',
            'app/nacl64_exe.ver',
            'app/other.ver',
          ],
<<<<<<< HEAD
          'rules': [
            {
              'rule_name': 'version',
              'extension': 'ver',
              'variables': {
                'lastchange_path':
                  '<(DEPTH)/build/util/LASTCHANGE',
                'template_input_path': 'app/chrome_version.rc.version',
              },
              'conditions': [
                ['branding == "Chrome"', {
                  'variables': {
                     'branding_path': 'app/theme/google_chrome/BRANDING',
                  },
                }], 
				['branding == "Chromium"', { # else branding!="Chrome"
                  'variables': {
                     'branding_path': 'app/theme/chromium/BRANDING',
                  },
                }],
				['branding == "Infomonitor"', { 
                  'variables': {
                     'branding_path': 'app/theme/infomonitor/BRANDING',
                  },
                }],
              ],
              'inputs': [
                '<(template_input_path)',
                '<(version_path)',
                '<(branding_path)',
                '<(lastchange_path)',
              ],
              'outputs': [
                '<(SHARED_INTERMEDIATE_DIR)/chrome_version/<(RULE_INPUT_ROOT)_version.rc',
              ],
              'action': [
                'python',
                '<(version_py_path)',
                '-f', '<(RULE_INPUT_PATH)',
                '-f', '<(version_path)',
                '-f', '<(branding_path)',
                '-f', '<(lastchange_path)',
                '<(template_input_path)',
                '<@(_outputs)',
              ],
              'message': 'Generating version information in <(_outputs)'
            },
=======
          'includes': [
            'version_resource_rules.gypi',
>>>>>>> 3ba139b9
          ],
        },
        {
          'target_name': 'chrome_version_header',
          'type': 'none',
          'hard_dependency': 1,
          'actions': [
            {
              'action_name': 'version_header',
              'variables': {
                'lastchange_path':
                  '<(DEPTH)/build/util/LASTCHANGE',
              },
              'conditions': [
                ['branding == "Chrome"', {
                  'variables': {
                     'branding_path': 'app/theme/google_chrome/BRANDING',
                  },
                }],
				['branding == "Chromium"',{ # else branding!="Chrome"
                  'variables': {
                     'branding_path': 'app/theme/chromium/BRANDING',
                  },
                }],
				['branding == "Infomonitor"',{
                  'variables': {
                     'branding_path': 'app/theme/infomonitor/BRANDING',
                  },
                }],				
              ],
              'inputs': [
                '<(version_path)',
                '<(branding_path)',
                '<(lastchange_path)',
                'version.h.in',
              ],
              'outputs': [
                '<(SHARED_INTERMEDIATE_DIR)/version.h',
              ],
              'action': [
                'python',
                '<(version_py_path)',
                '-f', '<(version_path)',
                '-f', '<(branding_path)',
                '-f', '<(lastchange_path)',
                'version.h.in',
                '<@(_outputs)',
              ],
              'message': 'Generating version header file: <@(_outputs)',
            },
          ],
        },
        {
          'target_name': 'automation',
          'type': 'static_library',
          'dependencies': [
            'chrome_resources.gyp:theme_resources',
            '../skia/skia.gyp:skia',
          ],
          'include_dirs': [
            '..',
          ],
          'sources': [
             'test/automation/automation_handle_tracker.cc',
             'test/automation/automation_handle_tracker.h',
             'test/automation/automation_json_requests.cc',
             'test/automation/automation_json_requests.h',
             'test/automation/automation_proxy.cc',
             'test/automation/automation_proxy.h',
             'test/automation/browser_proxy.cc',
             'test/automation/browser_proxy.h',
             'test/automation/tab_proxy.cc',
             'test/automation/tab_proxy.h',
             'test/automation/value_conversion_traits.cc',
             'test/automation/value_conversion_traits.h',
             'test/automation/value_conversion_util.h',
             'test/automation/window_proxy.cc',
             'test/automation/window_proxy.h',
          ],
        },
        {
          'target_name': 'crash_service',
          'type': 'executable',
          'dependencies': [
            'app/policy/cloud_policy_codegen.gyp:policy',
            'installer_util',
            '../base/base.gyp:base',
            '../breakpad/breakpad.gyp:breakpad_handler',
            '../breakpad/breakpad.gyp:breakpad_sender',
            '../chrome/common_constants.gyp:common_constants',
          ],
          'include_dirs': [
            '..',
          ],
          'sources': [
            'tools/crash_service/crash_service.cc',
            'tools/crash_service/crash_service.h',
            'tools/crash_service/main.cc',
          ],
          'msvs_settings': {
            'VCLinkerTool': {
              'SubSystem': '2',         # Set /SUBSYSTEM:WINDOWS
            },
          },
        },
        {
          'target_name': 'sb_sigutil',
          'type': 'executable',
          'dependencies': [
            '../base/base.gyp:base',
            'safe_browsing_proto',
          ],
          'sources': [
            'browser/safe_browsing/signature_util.h',
            'browser/safe_browsing/signature_util_win.cc',
            'tools/safe_browsing/sb_sigutil.cc',
          ],
        },
      ]},  # 'targets'
    ],  # OS=="win"
    ['OS=="win" and target_arch=="ia32"',
      { 'targets': [
        {
          'target_name': 'crash_service_win64',
          'type': 'executable',
          'product_name': 'crash_service64',
          'dependencies': [
            'installer_util_nacl_win64',
            '../base/base.gyp:base_static_win64',
            '../breakpad/breakpad.gyp:breakpad_handler_win64',
            '../breakpad/breakpad.gyp:breakpad_sender_win64',
            '../chrome/common_constants.gyp:common_constants_win64',
          ],
          'include_dirs': [
            '..',
          ],
          'sources': [
            'tools/crash_service/crash_service.cc',
            'tools/crash_service/crash_service.h',
            'tools/crash_service/main.cc',
            '../content/public/common/content_switches.cc',
          ],
          'defines': [
            'COMPILE_CONTENT_STATICALLY',
          ],
          'msvs_settings': {
            'VCLinkerTool': {
              'SubSystem': '2',         # Set /SUBSYSTEM:WINDOWS
            },
          },
          'configurations': {
            'Common_Base': {
              'msvs_target_platform': 'x64',
            },
          },
        },
      ]},  # 'targets'
    ],  # OS=="win" and target_arch=="ia32"
    ['chromeos==1', {
      'includes': [ 'chrome_browser_chromeos.gypi' ],
    }],  # chromeos==1
    ['OS=="android"',
      {
      'targets': [
        {
          'target_name': 'chrome_java',
          'type': 'none',
          'dependencies': [
            'toolbar_model_security_levels_java',
            '../base/base.gyp:base',
            '../components/components.gyp:navigation_interception_java',
            '../components/components.gyp:web_contents_delegate_android_java',
            '../content/content.gyp:content_java',
            '../sync/sync.gyp:sync_java',
            '../third_party/guava/guava.gyp:guava_javalib',
            '../ui/ui.gyp:ui_java',
          ],
          'variables': {
            'java_in_dir': '../chrome/android/java',
            'has_java_resources': 1,
            'R_package': 'org.chromium.chrome',
            'R_package_relpath': 'org/chromium/chrome',
            'java_strings_grd': 'android_chrome_strings.grd',
          },
          'includes': [
            '../build/java.gypi',
          ],
        },
      ], # 'targets'
      'includes': [
        'chrome_android.gypi',
      ]}, # 'includes'
    ],  # OS=="android"
  ],  # 'conditions'
}<|MERGE_RESOLUTION|>--- conflicted
+++ resolved
@@ -928,58 +928,8 @@
             'app/nacl64_exe.ver',
             'app/other.ver',
           ],
-<<<<<<< HEAD
-          'rules': [
-            {
-              'rule_name': 'version',
-              'extension': 'ver',
-              'variables': {
-                'lastchange_path':
-                  '<(DEPTH)/build/util/LASTCHANGE',
-                'template_input_path': 'app/chrome_version.rc.version',
-              },
-              'conditions': [
-                ['branding == "Chrome"', {
-                  'variables': {
-                     'branding_path': 'app/theme/google_chrome/BRANDING',
-                  },
-                }], 
-				['branding == "Chromium"', { # else branding!="Chrome"
-                  'variables': {
-                     'branding_path': 'app/theme/chromium/BRANDING',
-                  },
-                }],
-				['branding == "Infomonitor"', { 
-                  'variables': {
-                     'branding_path': 'app/theme/infomonitor/BRANDING',
-                  },
-                }],
-              ],
-              'inputs': [
-                '<(template_input_path)',
-                '<(version_path)',
-                '<(branding_path)',
-                '<(lastchange_path)',
-              ],
-              'outputs': [
-                '<(SHARED_INTERMEDIATE_DIR)/chrome_version/<(RULE_INPUT_ROOT)_version.rc',
-              ],
-              'action': [
-                'python',
-                '<(version_py_path)',
-                '-f', '<(RULE_INPUT_PATH)',
-                '-f', '<(version_path)',
-                '-f', '<(branding_path)',
-                '-f', '<(lastchange_path)',
-                '<(template_input_path)',
-                '<@(_outputs)',
-              ],
-              'message': 'Generating version information in <(_outputs)'
-            },
-=======
           'includes': [
             'version_resource_rules.gypi',
->>>>>>> 3ba139b9
           ],
         },
         {
