<?xml version="1.0" ?>
<!DOCTYPE translationbundle>
<translationbundle lang="en-GB">
<translation id="6676384891291319759">Access the Internet</translation>
<translation id="6373523479360886564">Are you sure you want to uninstall Infomonitor Player?</translation>
<translation id="6510925080656968729">Uninstall Infomonitor Player</translation>
<translation id="6893813176749746474">Infomonitor Player has been updated, but you haven't used it for 30 days or more.</translation>
<translation id="1550579416447684632">Launch Infomonitor Player apps</translation>
<translation id="4267347018362241535">Infomonitor Player App Launcher is a standalone platform for Infomonitor Player apps.</translation>
<translation id="2770231113462710648">Change default browser to:</translation>
<translation id="6613594504749178791">Your changes will take effect the next time you relaunch Infomonitor Player.</translation>
<translation id="3748537968684000502">You are viewing a secure Infomonitor Player page.</translation>
<translation id="8971920611044657379">Infomonitor Player Frame</translation>
<translation id="1065672644894730302">Your preferences cannot be read.

Some features may be unavailable and changes to preferences won't be saved.</translation>
<<<<<<< HEAD
<translation id="4222661289444749267">Infomonitor Player Frame Update.</translation>
<translation id="2843244238218937196">Infomonitor Player Renderer</translation>
<translation id="7128196614940529818">Infomonitor Player Frame is already installed and available to all users of this computer. If you want to install Infomonitor Player Frame at the user level, you must first uninstall the system-level version installed by an administrator.</translation>
<translation id="731644333568559921">Update &amp;Infomonitor Player OS</translation>
<translation id="7421823331379285070">Infomonitor Player requires Windows XP or later. Some features may not work.</translation>
<translation id="1185134272377778587">About Infomonitor Player</translation>
<translation id="4330297532943865716">A conflicting installation of Infomonitor Player or Infomonitor Player Frame was found on the system. Please uninstall it and try again.</translation>
<translation id="6953661834318318668">Infomonitor Player Toolbar</translation>
<translation id="7097100943370017396">Infomonitor Player is no longer updating because your operating system is obsolete.</translation>
<translation id="4103959775970322855">Infomonitor Player has been updated to <ph name="VERSION"/></translation>
<translation id="4285930937574705105">Installation failed due to unspecified error. If Google Chrome is currently running, please close it and try again.</translation>
<translation id="2589479092236095792">Infomonitor Player Autofill settings</translation>
<translation id="658492233547000995">Use the Infomonitor Player  Apps Launcher to launch your apps.</translation>
<translation id="3555616473548901994">Uninstallation complete.</translation>
<translation id="3674409928058572366">Infomonitor Player App Host</translation>
=======
<translation id="4222661289444749267">Chromium Frame Update.</translation>
<translation id="2843244238218937196">Chromium Renderer</translation>
<translation id="7128196614940529818">Chromium Frame is already installed and available to all users of this computer. If you want to install Chromium Frame at the user level, you must first uninstall the system-level version installed by an administrator.</translation>
<translation id="731644333568559921">Update &amp;Chromium OS</translation>
<translation id="7421823331379285070">Chromium requires Windows XP or later. Some features may not work.</translation>
<translation id="7419987137528340081">If you prefer to keep your existing Chromium data separate, you can create a new Chromium user for <ph name="USER_NAME"/>.</translation>
<translation id="3549345495227188780">Get Started with Chromium OS</translation>
<translation id="4330297532943865716">A conflicting installation of Chromium or Chromium Frame was found on the system. Please uninstall it and try again.</translation>
<translation id="6953661834318318668">Chromium Toolbar</translation>
<translation id="2245147136185581459">Chromium Captive Portal detector</translation>
<translation id="4285930937574705105">Installation failed due to unspecified error. If Google Chrome is currently running, please close it and try again.</translation>
<translation id="2589479092236095792">Chromium Autofill settings</translation>
<translation id="3555616473548901994">Uninstallation complete.</translation>
>>>>>>> d595a05b
<translation id="2886012850691518054">Optional: Help make Chrome better by automatically sending usage statistics and crash reports to Google.</translation>
<translation id="3848258323044014972"><ph name="PAGE_TITLE"/> - Infomonitor Player</translation>
<translation id="1989424089625731201">You attempted to reach &lt;strong&gt;<ph name="DOMAIN"/>&lt;/strong&gt;, but the certificate that the server presented contains errors. Infomonitor Player cannot use a certificate with errors and cannot validate the identity of the site that you have attempted to connect to.</translation>
<translation id="3103660991484857065">The installer failed to uncompress archive. Please download Infomonitor Player  again.</translation>
<translation id="872034308864968620">Let Infomonitor Player  Run In The Background</translation>
<translation id="5109068449432240255">Yes, exit Infomonitor Player</translation>
<translation id="4320129595801648679">Infomonitor Player's New Tab page has been remodelled. Switch between sections by clicking these labels. Infomonitor Player will remember your preference for next time.</translation>
<translation id="1480489203462860648">Try it out, it's already installed</translation>
<translation id="3032787606318309379">Adding to Infomonitor Player ...</translation>
<translation id="4831257561365056138">Uninstall Infomonitor Player App Launcher</translation>
<translation id="4207043877577553402"><ph name="BEGIN_BOLD"/>Warning:<ph name="END_BOLD"/> Infomonitor Player cannot prevent extensions from recording your browsing history. To disable this extension in incognito mode, unselect this option.</translation>
<translation id="985602178874221306">The Infomonitor Player Authors</translation>
<translation id="8628626585870903697">Infomonitor Player does not include the PDF viewer which is required for Print Preview to function.</translation>
<translation id="7138853919861947730">Infomonitor Player may use web services to improve your browsing experience.</translation>
<translation id="466053073629175099">You're now signed in to Infomonitor Player ! Your bookmarks, history, and other settings will be synced to your Google Account.</translation>
<translation id="4179848566211676653">Exit Infomonitor Player </translation>
<translation id="3849925841547750267">Unfortunately, your Mozilla Firefox settings are not available while that browser is running. To import those settings to Infomonitor Player, save your work and close all Firefox windows. Then click Continue.</translation>
<translation id="7771626876550251690">In this case, the address listed in the certificate does not match the address of the website your browser tried to go to. One possible reason for this is that your communications are being intercepted by an attacker who is presenting a certificate for a different website, which would cause a mismatch. Another possible reason is that the server is set up to return the same certificate for multiple websites, including the one you are attempting to visit, even though that certificate is not valid for all of those websites. Infomonitor Player can say for sure that you reached &lt;strong&gt;<ph name="DOMAIN2"/>&lt;/strong&gt;, but cannot verify that that is the same site as &lt;strong&gt;<ph name="DOMAIN"/>&lt;/strong&gt; which you intended to reach. If you proceed, Infomonitor Player will not check for any further name mismatches.</translation>
<translation id="2401271577450445716">Go to
          <ph name="BEGIN_BOLD"/>
          the Infomonitor Player  menu &gt;
          <ph name="SETTINGS_TITLE"/>
          &gt;
          <ph name="ADVANCED_TITLE"/>
          &gt;
          <ph name="PROXIES_TITLE"/>
          &gt;
          LAN Settings
          <ph name="END_BOLD"/>
          and deselect the &quot;Use a proxy server for your LAN&quot; checkbox.</translation>
<translation id="4330585738697551178">This module is known to conflict with Infomonitor Player.</translation>
<translation id="3190315855212034486">Whoa! Infomonitor Player has crashed. Relaunch now?</translation>
<translation id="6714487516757221107">No installation of Infomonitor Player or Infomonitor Player Frame found to update.</translation>
<translation id="3197823471738295152">Your device is up to date.</translation>
<translation id="8551886023433311834">Nearly up to date! Restart your device to finish updating.</translation>
<translation id="8353224596138547809">Do you want Infomonitor Player to save your password for this site?</translation>
<translation id="7339898014177206373">New window</translation>
<translation id="3026202950002788510">Go to
          <ph name="BEGIN_BOLD"/>
          Applications &gt; System Preferences &gt; Network &gt; Advanced &gt; Proxies
          <ph name="END_BOLD"/>
          and deselect any proxies that have been selected.</translation>
<<<<<<< HEAD
<translation id="4124681358536363708">The Infomonitor Player installation directory seems to be in use. Please reboot your computer and try again.</translation>
<translation id="8770560772173120024">Infomonitor Player is now importing Favourites/Bookmarks.</translation>
<translation id="6290315939897260265">Not used in Infomonitor Player. Placeholder to keep resource maps in sync.</translation>
<translation id="9191268552238695869">An administrator has installed Infomonitor Player on this system, and it is available for all users. The system-level Infomonitor Player will replace your user-level installation now.</translation>
<translation id="3509308970982693815">Please close all Infomonitor Player windows and try again.</translation>
<translation id="4077262827416206768">Please close all Infomonitor Player windows and relaunch Infomonitor Player for this change to take effect.</translation>
<translation id="6944967875980567883">Modules loaded into Infomonitor Player</translation>
<translation id="118298050220780080">You attempted to reach &lt;strong&gt;<ph name="DOMAIN"/>&lt;/strong&gt;, but the server presented a certificate issued by an entity that is not trusted by your computer's operating system. This may mean that the server has generated its own security credentials, which Infomonitor Player cannot rely on for identity information, or an attacker may be trying to intercept your communications.</translation>
<translation id="4561681684759837226"><ph name="PAGE_TITLE"/></translation>
<translation id="3296368748942286671">Continue running background apps when Infomonitor Player is closed</translation>
=======
<translation id="4124681358536363708">The Google Chrome installation directory seems to be in use. Please reboot your computer and try again.</translation>
<translation id="8770560772173120024">Chromium is now importing Favourites/Bookmarks.</translation>
<translation id="225614027745146050">Welcome</translation>
<translation id="9191268552238695869">An administrator has installed Chromium on this system, and it is available for all users. The system-level Chromium will replace your user-level installation now.</translation>
<translation id="3509308970982693815">Please close all Chromium windows and try again.</translation>
<translation id="4077262827416206768">Please close all Chromium windows and relaunch Chromium for this change to take effect.</translation>
<translation id="6944967875980567883">Modules loaded into Chromium</translation>
<translation id="118298050220780080">You attempted to reach &lt;strong&gt;<ph name="DOMAIN"/>&lt;/strong&gt;, but the server presented a certificate issued by an entity that is not trusted by your computer's operating system. This may mean that the server has generated its own security credentials, which Chromium cannot rely on for identity information, or an attacker may be trying to intercept your communications.</translation>
<translation id="7915138385500177190">Your computer is missing some important Windows system files, so Chromium will be unable to function correctly.</translation>
<translation id="3296368748942286671">Continue running background apps when Chromium is closed</translation>
<translation id="473775607612524610">Update</translation>
>>>>>>> d595a05b
<translation id="6055895534982063517">There's a new version of Google Chrome available and it's faster than ever.</translation>
<translation id="2407806170074302369">About Infomonitor Player Frame ...</translation>
<translation id="5405650547142096840">Remove from Infomonitor Player</translation>
<translation id="7747138024166251722">The installer couldn't create a temporary directory. Please check for free disk space and permission to install software.</translation>
<translation id="3258596308407688501">Infomonitor Player cannot read and write to its data directory:

<ph name="USER_DATA_DIRECTORY"/></translation>
<translation id="4932687624772039103">Infomonitor Player does not support <ph name="OS_NAME"/>.</translation>
<translation id="8738921060445980047">Unknown version.</translation>
<translation id="6970811910055250180">Updating your device...</translation>
<translation id="2485422356828889247">Uninstall</translation>
<<<<<<< HEAD
<translation id="85843667276690461">Get help with using Infomonitor Player</translation>
<translation id="263863604136125912">Start Infomonitor Player</translation>
<translation id="2881203820889150661">Infomonitor Player cannot create an application shortcut because it cannot determine the current desktop environment.</translation>
<translation id="4886158514168859177">This computer already has a more recent version of Infomonitor Player Frame. If the software is not working, please uninstall Infomonitor Player Frame and try again.</translation>
<translation id="911206726377975832">Also delete your browsing data?</translation>
<translation id="1699664235656412242">Please close all Infomonitor Player windows (including those in Windows 8 mode) and try again.</translation>
<translation id="6734080038664603509">Update &amp;Infomonitor Player</translation>
=======
<translation id="85843667276690461">Get help with using Chromium</translation>
<translation id="3354334135076267965">Show a shortcut to the Chromium App Launcher in the Windows TaskBar.</translation>
<translation id="263863604136125912">Start Chromium</translation>
<translation id="9036189287518468038">Chromium App Launcher</translation>
<translation id="2881203820889150661">Chromium cannot create an application shortcut because it cannot determine the current desktop environment.</translation>
<translation id="4886158514168859177">This computer already has a more recent version of Chromium Frame. If the software is not working, please uninstall Chromium Frame and try again.</translation>
<translation id="911206726377975832">Also delete your browsing data?</translation>
<translation id="8474264489072517623">Use the Chromium App Launcher to launch your apps.</translation>
<translation id="95514773681268843"><ph name="DOMAIN"/> requires that you read and accept the following Terms of Service before using this device. These terms do not expand, modify or limit the Chromium OS Terms.</translation>
<translation id="1699664235656412242">Please close all Chromium windows (including those in Windows 8 mode) and try again.</translation>
<translation id="6734080038664603509">Update &amp;Chromium</translation>
>>>>>>> d595a05b
<translation id="8862326446509486874">You do not have appropriate rights for system-level installation. Try running the installer again as Administrator.</translation>
<translation id="1774152462503052664">Let Infomonitor Player run in the background</translation>
<translation id="9022552996538154597">Sign in to Infomonitor Player</translation>
<translation id="4365115785552740256">Infomonitor Player is made possible by the <ph name="BEGIN_LINK_CHROMIUM"/>Infomonitor Player<ph name="END_LINK_CHROMIUM"/> open source project and other <ph name="BEGIN_LINK_OSS"/>open source software<ph name="END_LINK_OSS"/>.</translation>
<translation id="6248213926982192922">Make Infomonitor Player the default browser</translation>
<translation id="7337881442233988129">Infomonitor Player</translation>
<translation id="3069161343438701711">Infomonitor Player Worker</translation>
<translation id="5820394555380036790">Infomonitor Player OS</translation>
<translation id="6757767188268205357">Don't bother me</translation>
<translation id="7294284502435423183">Try disabling network prediction by following these steps:
        Go to
        <ph name="BEGIN_BOLD"/>
        the Infomonitor Player  menu &gt;
        <ph name="SETTINGS_TITLE"/>
        &gt;
        <ph name="ADVANCED_TITLE"/>
        <ph name="END_BOLD"/>
        and deselect &quot;<ph name="NO_PREFETCH_DESCRIPTION"/>.&quot;
        If this does not resolve the issue, we recommend selecting this option
        again for improved performance.</translation>
<<<<<<< HEAD
<translation id="275588974610408078">Crash reporting is not available in Infomonitor Player.</translation>
<translation id="5909170354645388250">Not used in Infomonitor Player. Placeholder to keep resource maps in sync. It expects one argument: $1.</translation>
<translation id="3582788516608077514">Updating Infomonitor Player ...</translation>
<translation id="7223968959479464213">Task Manager - Infomonitor Player</translation>
<translation id="3838208658251026018">Infomonitor Player is now importing the following items from <ph name="BROWSER_COMPONENT"/>:</translation>
<translation id="6638567566961868659">Find your bookmarks in the Infomonitor Player menu or on the bookmarks bar.</translation>
<translation id="2673087257647337101">Nearly up to date! Relaunch Infomonitor Player to finish updating.</translation>
<translation id="5398878173008909840">There is a new version of Infomonitor Player available.</translation>
<translation id="2648074677641340862">An operating system error occurred during installation. Please download Infomonitor Player again.</translation>
<translation id="5942520288919337908"><ph name="EXTENSION_NAME"/> has been added to Infomonitor Player.</translation>
<translation id="8678787945719392857">Use this Google Account to sync all your Infomonitor Player stuff?</translation>
<translation id="8621669128220841554">Installation failed due to unspecified error. Please download Infomonitor Player again.</translation>
<translation id="6717134281241384636">Your profile can not be used because it is from a newer version of Infomonitor Player.
=======
<translation id="275588974610408078">Crash reporting is not available in Chromium.</translation>
<translation id="5909170354645388250">Not used in Chromium. Placeholder to keep resource maps in sync. It expects one argument: $1.</translation>
<translation id="7937630085815544518">You were signed in to Chromium as <ph name="USER_EMAIL_ADDRESS"/>. Please use the same account to sign in again.</translation>
<translation id="2685838254101182273">Chromium has stopped updating and no longer supports this version of your operating system.</translation>
<translation id="3582788516608077514">Updating Chromium ...</translation>
<translation id="7223968959479464213">Task Manager - Chromium</translation>
<translation id="3838208658251026018">Chromium is now importing the following items from <ph name="BROWSER_COMPONENT"/>:</translation>
<translation id="6638567566961868659">Find your bookmarks in the Chromium menu or on the bookmarks bar.</translation>
<translation id="2673087257647337101">Nearly up to date! Relaunch Chromium to finish updating.</translation>
<translation id="5398878173008909840">There is a new version of Chromium available.</translation>
<translation id="2648074677641340862">An operating system error occurred during installation. Please download Chromium again.</translation>
<translation id="5942520288919337908"><ph name="EXTENSION_NAME"/> has been added to Chromium.</translation>
<translation id="8678787945719392857">Use this Google Account to sync all your Chromium stuff?</translation>
<translation id="8621669128220841554">Installation failed due to unspecified error. Please download Chromium again.</translation>
<translation id="6717134281241384636">Your profile can not be used because it is from a newer version of Chromium.
>>>>>>> d595a05b

Some features may be unavailable. Please specify a different profile directory or use a newer version of Infomonitor Player.</translation>
<translation id="2712549016134575851">A conflict with another installed application has been detected.</translation>
<<<<<<< HEAD
<translation id="4881709374218686648">You were previously signed in with a different account, signing in will merge your data. Consider creating a new Infomonitor Player user via the <ph name="BEGIN_LINK"/>settings page<ph name="END_LINK"/> for your Infomonitor Player stuff.</translation>
<translation id="9013087743919948559">Add to Infomonitor Player</translation>
<translation id="6212496753309875659">This computer already has a more recent version of Infomonitor Player. If the software is not working, please uninstall Infomonitor Player and try again.</translation>
<translation id="3014684866565908571">Infomonitor Player Utility</translation>
<translation id="1298199220304005244">Get help with using Infomonitor Player OS</translation>
<translation id="1691304614444223855">Infomonitor Player Frame has been updated. Please relaunch your browser. Infomonitor Player version: <ph name="TODO_0001"/>, Infomonitor Player Frame version: <ph name="TODO_0002"/></translation>
<translation id="130631256467250065">Your changes will take effect the next time that you restart your device.</translation>
<translation id="1105130903706696483">Infomonitor Player didn't shut down correctly. To re-open the pages you had open, click Restore.</translation>
<translation id="1929939181775079593">Infomonitor Player is unresponsive. Relaunch now?</translation>
<translation id="6089587093203430357">Instant</translation>
<translation id="2966088006374919794">Infomonitor Player  needs to launch an external application to handle <ph name="SCHEME"/> links. The link requested is <ph name="PROTOLINK"/>.</translation>
<translation id="8046283042877435986">This site recommends Infomonitor Player Frame (already installed).</translation>
<translation id="6287463253129672858">Can not install the same Infomonitor Player Frame version that is currently running. Please close Infomonitor Player Frame and try again.</translation>
<translation id="2558235863893655150">Do you want Infomonitor Player to save your password?</translation>
=======
<translation id="4881709374218686648">You were previously signed in with a different account, signing in will merge your data. Consider creating a new Chromium user via the <ph name="BEGIN_LINK"/>settings page<ph name="END_LINK"/> for your Chromium stuff.</translation>
<translation id="5285406370705656673">Allow signing into Chromium.</translation>
<translation id="9013087743919948559">Add to Chromium</translation>
<translation id="6212496753309875659">This computer already has a more recent version of Chromium. If the software is not working, please uninstall Chromium and try again.</translation>
<translation id="3014684866565908571">Chromium Utility</translation>
<translation id="1298199220304005244">Get help with using Chromium OS</translation>
<translation id="1691304614444223855">Chromium Frame has been updated. Please relaunch your browser. Chromium version: <ph name="TODO_0001"/>, Chromium Frame version: <ph name="TODO_0002"/></translation>
<translation id="130631256467250065">Your changes will take effect the next time that you restart your device.</translation>
<translation id="1105130903706696483">Chromium didn't shut down correctly. To re-open the pages you had open, click Restore.</translation>
<translation id="1929939181775079593">Chromium is unresponsive. Relaunch now?</translation>
<translation id="1414495520565016063">You're signed in to Chromium!</translation>
<translation id="6089587093203430357">Instant</translation>
<translation id="8520216698644798023">Windows error detected</translation>
<translation id="2966088006374919794">Chromium needs to launch an external application to handle <ph name="SCHEME"/> links. The link requested is <ph name="PROTOLINK"/>.</translation>
<translation id="8046283042877435986">This site recommends Chromium Frame (already installed).</translation>
<translation id="6287463253129672858">Can not install the same Chromium Frame version that is currently running. Please close Chromium Frame and try again.</translation>
<translation id="2558235863893655150">Do you want Chromium to save your password?</translation>
>>>>>>> d595a05b
<translation id="3398522627033804247">Go to
          <ph name="BEGIN_BOLD"/>
          the Infomonitor Player menu &gt;
          <ph name="SETTINGS_TITLE"/>
          &gt;
          <ph name="INTERNET_TITLE"/>
          &gt;
          &quot;<ph name="OPTIONS_BUTTON"/>&quot;
          <ph name="END_BOLD"/>
          (for the current Network). If the
          <ph name="BEGIN_BOLD"/>
          &quot;<ph name="PROXY_BUTTON"/>&quot;
          <ph name="END_BOLD"/>button (in the
          <ph name="BEGIN_BOLD"/>
          <ph name="NETWORK_TAB"/>
          <ph name="END_BOLD"/>
          tab) is present, click on that and make sure your configuration
          is set to &quot;Direct&quot;.</translation>
<translation id="1231416733874080281">Show the Infomonitor Player menu</translation>
<translation id="1688750314291223739">Set up Sync to save your personalised browser features to the web and access them from Infomonitor Player on any computer.</translation>
<translation id="9171640504251796339">http://www.google.com/support/chrome/bin/answer.py?hl=<ph name="GRITLANGCODE_1"/>&amp;answer=161796</translation>
<translation id="8865765905101981392">Internet Browser</translation>
<<<<<<< HEAD
<translation id="6424492062988593837">Infomonitor Player just got better! A new version is available.</translation>
<translation id="2910007522516064972">About &amp;Infomonitor Player</translation>
<translation id="8453117565092476964">The installer archive is corrupted or invalid. Please download Infomonitor Player again.</translation>
=======
<translation id="6424492062988593837">Chromium just got better! A new version is available.</translation>
<translation id="6601972021154586963">You need to be signed into Chromium to use apps. This allows Chromium to sync your apps, bookmarks, history, passwords and other settings across devices.</translation>
<translation id="2910007522516064972">About &amp;Chromium</translation>
<translation id="8453117565092476964">The installer archive is corrupted or invalid. Please download Chromium again.</translation>
>>>>>>> d595a05b
<translation id="2162026298602630383">Go to
          <ph name="BEGIN_BOLD"/>
          the Infomonitor Player menu &gt;
          <ph name="SETTINGS_TITLE"/>
          &gt;
          <ph name="ADVANCED_TITLE"/>
          &gt;
          <ph name="PROXIES_TITLE"/>
          <ph name="END_BOLD"/>
          and make sure your configuration is set to &quot;no proxy&quot; or &quot;direct.&quot;</translation>
<translation id="3249425904492147663">You attempted to reach &lt;strong&gt;<ph name="DOMAIN"/>&lt;/strong&gt;, but the server presented an expired certificate. No information is available to indicate whether that certificate has been compromised since its expiration. This means Infomonitor Player cannot guarantee that you are communicating with &lt;strong&gt;<ph name="DOMAIN2"/>&lt;/strong&gt; and not an attacker. Your computer's clock is currently set to <ph name="CURRENT_TIME"/>. Does that look right? If not, you should correct the error and refresh this page.</translation>
<translation id="7196020411877309443">Why am I seeing this?</translation>
<<<<<<< HEAD
<translation id="7483335560992089831">Can not install the same Infomonitor Player version that is currently running. Please close Infomonitor Player and try again.</translation>
<translation id="7641113255207688324">Infomonitor Player isn't your default browser.</translation>
<translation id="6208388956150196549">Infomonitor Player Apps Launcher</translation>
<translation id="4458285410772214805">Please sign out and sign in again for this change to take effect.</translation>
<translation id="9109696651501887488">Show a shortcut to the Infomonitor Player Apps Launcher in the Windows TaskBar.</translation>
<translation id="2119636228670142020">About &amp;Infomonitor Player OS</translation>
<translation id="1708666629004767631">There's a new, safer version of Infomonitor Player available.</translation>
<translation id="1539981464052805551">Copyright 2013 The Infomonitor Player Authors. All rights reserved.</translation>
<translation id="6606161915035466984">Show Infomonitor Player Apps Launcher.</translation>
<translation id="8616882682724010661">See <ph name="BEGIN_LINK"/>more benefits<ph name="END_LINK"/> of signing in to Infomonitor Player.</translation>
<translation id="378917192836375108">Infomonitor Player lets you click a phone number on the web and call it with Skype!</translation>
<translation id="8724049448828509830">A download is currently in progress. Do you want to exit Infomonitor Player and cancel the download?</translation>
<translation id="3360567213983886831">Infomonitor Player Binaries</translation>
<translation id="7503101070699687603">Infomonitor Player Plug-In Host</translation>
<translation id="2739631515503418643">Downloads are currently in progress. Do you want to exit Infomonitor Player and cancel the downloads?</translation>
<translation id="9013262824292842194">Infomonitor Player requires Windows Vista or Windows XP with SP2 or higher.</translation>
=======
<translation id="457845228957001925">Important information regarding your Chromium data</translation>
<translation id="7483335560992089831">Can not install the same Chromium version that is currently running. Please close Chromium and try again.</translation>
<translation id="7641113255207688324">Chromium isn't your default browser.</translation>
<translation id="4458285410772214805">Please sign out and sign in again for this change to take effect.</translation>
<translation id="2119636228670142020">About &amp;Chromium OS</translation>
<translation id="1708666629004767631">There's a new, safer version of Chromium available.</translation>
<translation id="1539981464052805551">Copyright 2013 The Chromium Authors. All rights reserved.</translation>
<translation id="8616882682724010661">See <ph name="BEGIN_LINK"/>more benefits<ph name="END_LINK"/> of signing in to Chromium.</translation>
<translation id="378917192836375108">Chromium lets you click a phone number on the web and call it with Skype!</translation>
<translation id="8724049448828509830">A download is currently in progress. Do you want to exit Chromium and cancel the download?</translation>
<translation id="3360567213983886831">Chromium Binaries</translation>
<translation id="7503101070699687603">Chromium Plug-In Host</translation>
<translation id="2128780683974727821">Show Chromium App Launcher.</translation>
<translation id="8985587603644336029">Someone previously signed in to Chromium on this computer as <ph name="ACCOUNT_EMAIL_LAST"/>. If that isn't your account, create a new Chromium user to keep your information separate.

Signing in anyway will merge Chromium information like bookmarks, history, and other settings to <ph name="ACCOUNT_EMAIL_NEW"/>.</translation>
<translation id="2739631515503418643">Downloads are currently in progress. Do you want to exit Chromium and cancel the downloads?</translation>
<translation id="9013262824292842194">Chromium requires Windows Vista or Windows XP with SP2 or higher.</translation>
>>>>>>> d595a05b
<translation id="1967743265616885482">A module with the same name has been known to conflict with Google Chrome.</translation>
<translation id="4224199872375172890">Infomonitor Player is up to date.</translation>
<translation id="374481098568514319">This computer already has a more recent version of the Infomonitor Player components. Please use a more recent installer.</translation>
<translation id="6240281849816458190">You attempted to reach &lt;strong&gt;<ph name="DOMAIN"/>&lt;/strong&gt;, but the server presented a certificate that is not yet valid. No information is available to indicate whether that certificate can be trusted. Infomonitor Player cannot reliably guarantee that you are communicating with &lt;strong&gt;<ph name="DOMAIN2"/>&lt;/strong&gt; and not an attacker. Your computer's clock is currently set to <ph name="CURRENT_TIME"/>. Does that look right? If not, you should correct your system's clock and then refresh this page.</translation>
<translation id="5498103559159810756">Infomonitor Player uses your default search engine, which is currently set to <ph name="PAGE_TITLE"/>. Do you want to keep your default search engine?</translation>
<translation id="5862307444128926510">Welcome to Infomonitor Player</translation>
<translation id="1622565934590470080">This computer already has a more recent version of Infomonitor Player and Infomonitor Player Frame. If the software is not working, please uninstall both Infomonitor Player and Infomonitor Player Frame and try again.</translation>
<translation id="7318036098707714271">Your preferences file is corrupt or invalid.

Google Chrome is unable to recover your settings.</translation>
<<<<<<< HEAD
<translation id="6403826409255603130">Infomonitor Player is a web browser that runs webpages and applications with lightning speed. It's fast, stable, and easy to use. Browse the web more safely with malware and phishing protection built into Infomonitor Player.</translation>
<translation id="2927042866129133279">Invalid arguments. Infomonitor Player Frame cannot be installed in ready mode without also installing Infomonitor Player.</translation>
<translation id="2572494885440352020">Infomonitor Player Helper</translation>
<translation id="442817494342774222">Infomonitor Player is configured to automatically launch when you start your computer.</translation>
<translation id="8974095189086268230">Infomonitor Player OS is made possible by additional <ph name="BEGIN_LINK_CROS_OSS"/>open source software<ph name="END_LINK_CROS_OSS"/>.</translation>
<translation id="1221340462641866827">Infomonitor Player OS does not support launching an external application to handle <ph name="SCHEME"/> links. The link requested is <ph name="PROTOLINK"/>.</translation>
=======
<translation id="6403826409255603130">Chromium is a web browser that runs webpages and applications with lightning speed. It's fast, stable, and easy to use. Browse the web more safely with malware and phishing protection built into Chromium.</translation>
<translation id="2927042866129133279">Invalid arguments. Chromium Frame cannot be installed in ready mode without also installing Chromium.</translation>
<translation id="2572494885440352020">Chromium Helper</translation>
<translation id="442817494342774222">Chromium is configured to automatically launch when you start your computer.</translation>
<translation id="8974095189086268230">Chromium OS is made possible by additional <ph name="BEGIN_LINK_CROS_OSS"/>open source software<ph name="END_LINK_CROS_OSS"/>.</translation>
<translation id="313551035350905294">You are signing in with a managed account and giving its administrator control over your Chromium profile. Your Chromium data, such as your apps, bookmarks, history, passwords and other settings will become permanently tied to <ph name="USER_NAME"/>. You will be able to delete this data via the Google Accounts Dashboard, but you will not be able to associate this data with another account.</translation>
<translation id="8823523095753232532">Link my Chromium data to this account</translation>
<translation id="1221340462641866827">Chromium OS does not support launching an external application to handle <ph name="SCHEME"/> links. The link requested is <ph name="PROTOLINK"/>.</translation>
<translation id="5032989939245619637">Save details in Chromium</translation>
>>>>>>> d595a05b
</translationbundle><|MERGE_RESOLUTION|>--- conflicted
+++ resolved
@@ -14,37 +14,19 @@
 <translation id="1065672644894730302">Your preferences cannot be read.
 
 Some features may be unavailable and changes to preferences won't be saved.</translation>
-<<<<<<< HEAD
 <translation id="4222661289444749267">Infomonitor Player Frame Update.</translation>
 <translation id="2843244238218937196">Infomonitor Player Renderer</translation>
 <translation id="7128196614940529818">Infomonitor Player Frame is already installed and available to all users of this computer. If you want to install Infomonitor Player Frame at the user level, you must first uninstall the system-level version installed by an administrator.</translation>
 <translation id="731644333568559921">Update &amp;Infomonitor Player OS</translation>
 <translation id="7421823331379285070">Infomonitor Player requires Windows XP or later. Some features may not work.</translation>
+<translation id="7419987137528340081">If you prefer to keep your existing Chromium data separate, you can create a new Chromium user for <ph name="USER_NAME"/>.</translation>
 <translation id="1185134272377778587">About Infomonitor Player</translation>
 <translation id="4330297532943865716">A conflicting installation of Infomonitor Player or Infomonitor Player Frame was found on the system. Please uninstall it and try again.</translation>
 <translation id="6953661834318318668">Infomonitor Player Toolbar</translation>
-<translation id="7097100943370017396">Infomonitor Player is no longer updating because your operating system is obsolete.</translation>
-<translation id="4103959775970322855">Infomonitor Player has been updated to <ph name="VERSION"/></translation>
-<translation id="4285930937574705105">Installation failed due to unspecified error. If Google Chrome is currently running, please close it and try again.</translation>
-<translation id="2589479092236095792">Infomonitor Player Autofill settings</translation>
-<translation id="658492233547000995">Use the Infomonitor Player  Apps Launcher to launch your apps.</translation>
-<translation id="3555616473548901994">Uninstallation complete.</translation>
-<translation id="3674409928058572366">Infomonitor Player App Host</translation>
-=======
-<translation id="4222661289444749267">Chromium Frame Update.</translation>
-<translation id="2843244238218937196">Chromium Renderer</translation>
-<translation id="7128196614940529818">Chromium Frame is already installed and available to all users of this computer. If you want to install Chromium Frame at the user level, you must first uninstall the system-level version installed by an administrator.</translation>
-<translation id="731644333568559921">Update &amp;Chromium OS</translation>
-<translation id="7421823331379285070">Chromium requires Windows XP or later. Some features may not work.</translation>
-<translation id="7419987137528340081">If you prefer to keep your existing Chromium data separate, you can create a new Chromium user for <ph name="USER_NAME"/>.</translation>
-<translation id="3549345495227188780">Get Started with Chromium OS</translation>
-<translation id="4330297532943865716">A conflicting installation of Chromium or Chromium Frame was found on the system. Please uninstall it and try again.</translation>
-<translation id="6953661834318318668">Chromium Toolbar</translation>
 <translation id="2245147136185581459">Chromium Captive Portal detector</translation>
 <translation id="4285930937574705105">Installation failed due to unspecified error. If Google Chrome is currently running, please close it and try again.</translation>
 <translation id="2589479092236095792">Chromium Autofill settings</translation>
 <translation id="3555616473548901994">Uninstallation complete.</translation>
->>>>>>> d595a05b
 <translation id="2886012850691518054">Optional: Help make Chrome better by automatically sending usage statistics and crash reports to Google.</translation>
 <translation id="3848258323044014972"><ph name="PAGE_TITLE"/> - Infomonitor Player</translation>
 <translation id="1989424089625731201">You attempted to reach &lt;strong&gt;<ph name="DOMAIN"/>&lt;/strong&gt;, but the certificate that the server presented contains errors. Infomonitor Player cannot use a certificate with errors and cannot validate the identity of the site that you have attempted to connect to.</translation>
@@ -87,30 +69,17 @@
           Applications &gt; System Preferences &gt; Network &gt; Advanced &gt; Proxies
           <ph name="END_BOLD"/>
           and deselect any proxies that have been selected.</translation>
-<<<<<<< HEAD
 <translation id="4124681358536363708">The Infomonitor Player installation directory seems to be in use. Please reboot your computer and try again.</translation>
 <translation id="8770560772173120024">Infomonitor Player is now importing Favourites/Bookmarks.</translation>
-<translation id="6290315939897260265">Not used in Infomonitor Player. Placeholder to keep resource maps in sync.</translation>
+<translation id="225614027745146050">Welcome</translation>
 <translation id="9191268552238695869">An administrator has installed Infomonitor Player on this system, and it is available for all users. The system-level Infomonitor Player will replace your user-level installation now.</translation>
 <translation id="3509308970982693815">Please close all Infomonitor Player windows and try again.</translation>
 <translation id="4077262827416206768">Please close all Infomonitor Player windows and relaunch Infomonitor Player for this change to take effect.</translation>
 <translation id="6944967875980567883">Modules loaded into Infomonitor Player</translation>
 <translation id="118298050220780080">You attempted to reach &lt;strong&gt;<ph name="DOMAIN"/>&lt;/strong&gt;, but the server presented a certificate issued by an entity that is not trusted by your computer's operating system. This may mean that the server has generated its own security credentials, which Infomonitor Player cannot rely on for identity information, or an attacker may be trying to intercept your communications.</translation>
-<translation id="4561681684759837226"><ph name="PAGE_TITLE"/></translation>
+<translation id="7915138385500177190">Your computer is missing some important Windows system files, so Infomonitor Player will be unable to function correctly.</translation>
 <translation id="3296368748942286671">Continue running background apps when Infomonitor Player is closed</translation>
-=======
-<translation id="4124681358536363708">The Google Chrome installation directory seems to be in use. Please reboot your computer and try again.</translation>
-<translation id="8770560772173120024">Chromium is now importing Favourites/Bookmarks.</translation>
-<translation id="225614027745146050">Welcome</translation>
-<translation id="9191268552238695869">An administrator has installed Chromium on this system, and it is available for all users. The system-level Chromium will replace your user-level installation now.</translation>
-<translation id="3509308970982693815">Please close all Chromium windows and try again.</translation>
-<translation id="4077262827416206768">Please close all Chromium windows and relaunch Chromium for this change to take effect.</translation>
-<translation id="6944967875980567883">Modules loaded into Chromium</translation>
-<translation id="118298050220780080">You attempted to reach &lt;strong&gt;<ph name="DOMAIN"/>&lt;/strong&gt;, but the server presented a certificate issued by an entity that is not trusted by your computer's operating system. This may mean that the server has generated its own security credentials, which Chromium cannot rely on for identity information, or an attacker may be trying to intercept your communications.</translation>
-<translation id="7915138385500177190">Your computer is missing some important Windows system files, so Chromium will be unable to function correctly.</translation>
-<translation id="3296368748942286671">Continue running background apps when Chromium is closed</translation>
 <translation id="473775607612524610">Update</translation>
->>>>>>> d595a05b
 <translation id="6055895534982063517">There's a new version of Google Chrome available and it's faster than ever.</translation>
 <translation id="2407806170074302369">About Infomonitor Player Frame ...</translation>
 <translation id="5405650547142096840">Remove from Infomonitor Player</translation>
@@ -122,27 +91,17 @@
 <translation id="8738921060445980047">Unknown version.</translation>
 <translation id="6970811910055250180">Updating your device...</translation>
 <translation id="2485422356828889247">Uninstall</translation>
-<<<<<<< HEAD
 <translation id="85843667276690461">Get help with using Infomonitor Player</translation>
+<translation id="3354334135076267965">Show a shortcut to the Chromium App Launcher in the Windows TaskBar.</translation>
 <translation id="263863604136125912">Start Infomonitor Player</translation>
+<translation id="9036189287518468038">Chromium App Launcher</translation>
 <translation id="2881203820889150661">Infomonitor Player cannot create an application shortcut because it cannot determine the current desktop environment.</translation>
 <translation id="4886158514168859177">This computer already has a more recent version of Infomonitor Player Frame. If the software is not working, please uninstall Infomonitor Player Frame and try again.</translation>
 <translation id="911206726377975832">Also delete your browsing data?</translation>
+<translation id="8474264489072517623">Use the Chromium App Launcher to launch your apps.</translation>
+<translation id="95514773681268843"><ph name="DOMAIN"/> requires that you read and accept the following Terms of Service before using this device. These terms do not expand, modify or limit the Chromium OS Terms.</translation>
 <translation id="1699664235656412242">Please close all Infomonitor Player windows (including those in Windows 8 mode) and try again.</translation>
 <translation id="6734080038664603509">Update &amp;Infomonitor Player</translation>
-=======
-<translation id="85843667276690461">Get help with using Chromium</translation>
-<translation id="3354334135076267965">Show a shortcut to the Chromium App Launcher in the Windows TaskBar.</translation>
-<translation id="263863604136125912">Start Chromium</translation>
-<translation id="9036189287518468038">Chromium App Launcher</translation>
-<translation id="2881203820889150661">Chromium cannot create an application shortcut because it cannot determine the current desktop environment.</translation>
-<translation id="4886158514168859177">This computer already has a more recent version of Chromium Frame. If the software is not working, please uninstall Chromium Frame and try again.</translation>
-<translation id="911206726377975832">Also delete your browsing data?</translation>
-<translation id="8474264489072517623">Use the Chromium App Launcher to launch your apps.</translation>
-<translation id="95514773681268843"><ph name="DOMAIN"/> requires that you read and accept the following Terms of Service before using this device. These terms do not expand, modify or limit the Chromium OS Terms.</translation>
-<translation id="1699664235656412242">Please close all Chromium windows (including those in Windows 8 mode) and try again.</translation>
-<translation id="6734080038664603509">Update &amp;Chromium</translation>
->>>>>>> d595a05b
 <translation id="8862326446509486874">You do not have appropriate rights for system-level installation. Try running the installer again as Administrator.</translation>
 <translation id="1774152462503052664">Let Infomonitor Player run in the background</translation>
 <translation id="9022552996538154597">Sign in to Infomonitor Player</translation>
@@ -163,9 +122,10 @@
         and deselect &quot;<ph name="NO_PREFETCH_DESCRIPTION"/>.&quot;
         If this does not resolve the issue, we recommend selecting this option
         again for improved performance.</translation>
-<<<<<<< HEAD
 <translation id="275588974610408078">Crash reporting is not available in Infomonitor Player.</translation>
 <translation id="5909170354645388250">Not used in Infomonitor Player. Placeholder to keep resource maps in sync. It expects one argument: $1.</translation>
+<translation id="7937630085815544518">You were signed in to Infomonitor Player as <ph name="USER_EMAIL_ADDRESS"/>. Please use the same account to sign in again.</translation>
+<translation id="2685838254101182273">Infomonitor Player has stopped updating and no longer supports this version of your operating system.</translation>
 <translation id="3582788516608077514">Updating Infomonitor Player ...</translation>
 <translation id="7223968959479464213">Task Manager - Infomonitor Player</translation>
 <translation id="3838208658251026018">Infomonitor Player is now importing the following items from <ph name="BROWSER_COMPONENT"/>:</translation>
@@ -177,28 +137,11 @@
 <translation id="8678787945719392857">Use this Google Account to sync all your Infomonitor Player stuff?</translation>
 <translation id="8621669128220841554">Installation failed due to unspecified error. Please download Infomonitor Player again.</translation>
 <translation id="6717134281241384636">Your profile can not be used because it is from a newer version of Infomonitor Player.
-=======
-<translation id="275588974610408078">Crash reporting is not available in Chromium.</translation>
-<translation id="5909170354645388250">Not used in Chromium. Placeholder to keep resource maps in sync. It expects one argument: $1.</translation>
-<translation id="7937630085815544518">You were signed in to Chromium as <ph name="USER_EMAIL_ADDRESS"/>. Please use the same account to sign in again.</translation>
-<translation id="2685838254101182273">Chromium has stopped updating and no longer supports this version of your operating system.</translation>
-<translation id="3582788516608077514">Updating Chromium ...</translation>
-<translation id="7223968959479464213">Task Manager - Chromium</translation>
-<translation id="3838208658251026018">Chromium is now importing the following items from <ph name="BROWSER_COMPONENT"/>:</translation>
-<translation id="6638567566961868659">Find your bookmarks in the Chromium menu or on the bookmarks bar.</translation>
-<translation id="2673087257647337101">Nearly up to date! Relaunch Chromium to finish updating.</translation>
-<translation id="5398878173008909840">There is a new version of Chromium available.</translation>
-<translation id="2648074677641340862">An operating system error occurred during installation. Please download Chromium again.</translation>
-<translation id="5942520288919337908"><ph name="EXTENSION_NAME"/> has been added to Chromium.</translation>
-<translation id="8678787945719392857">Use this Google Account to sync all your Chromium stuff?</translation>
-<translation id="8621669128220841554">Installation failed due to unspecified error. Please download Chromium again.</translation>
-<translation id="6717134281241384636">Your profile can not be used because it is from a newer version of Chromium.
->>>>>>> d595a05b
 
 Some features may be unavailable. Please specify a different profile directory or use a newer version of Infomonitor Player.</translation>
 <translation id="2712549016134575851">A conflict with another installed application has been detected.</translation>
-<<<<<<< HEAD
 <translation id="4881709374218686648">You were previously signed in with a different account, signing in will merge your data. Consider creating a new Infomonitor Player user via the <ph name="BEGIN_LINK"/>settings page<ph name="END_LINK"/> for your Infomonitor Player stuff.</translation>
+<translation id="5285406370705656673">Allow signing into Chromium.</translation>
 <translation id="9013087743919948559">Add to Infomonitor Player</translation>
 <translation id="6212496753309875659">This computer already has a more recent version of Infomonitor Player. If the software is not working, please uninstall Infomonitor Player and try again.</translation>
 <translation id="3014684866565908571">Infomonitor Player Utility</translation>
@@ -207,30 +150,13 @@
 <translation id="130631256467250065">Your changes will take effect the next time that you restart your device.</translation>
 <translation id="1105130903706696483">Infomonitor Player didn't shut down correctly. To re-open the pages you had open, click Restore.</translation>
 <translation id="1929939181775079593">Infomonitor Player is unresponsive. Relaunch now?</translation>
+<translation id="1414495520565016063">You're signed in to Infomonitor Player!</translation>
 <translation id="6089587093203430357">Instant</translation>
+<translation id="8520216698644798023">Windows error detected</translation>
 <translation id="2966088006374919794">Infomonitor Player  needs to launch an external application to handle <ph name="SCHEME"/> links. The link requested is <ph name="PROTOLINK"/>.</translation>
 <translation id="8046283042877435986">This site recommends Infomonitor Player Frame (already installed).</translation>
 <translation id="6287463253129672858">Can not install the same Infomonitor Player Frame version that is currently running. Please close Infomonitor Player Frame and try again.</translation>
 <translation id="2558235863893655150">Do you want Infomonitor Player to save your password?</translation>
-=======
-<translation id="4881709374218686648">You were previously signed in with a different account, signing in will merge your data. Consider creating a new Chromium user via the <ph name="BEGIN_LINK"/>settings page<ph name="END_LINK"/> for your Chromium stuff.</translation>
-<translation id="5285406370705656673">Allow signing into Chromium.</translation>
-<translation id="9013087743919948559">Add to Chromium</translation>
-<translation id="6212496753309875659">This computer already has a more recent version of Chromium. If the software is not working, please uninstall Chromium and try again.</translation>
-<translation id="3014684866565908571">Chromium Utility</translation>
-<translation id="1298199220304005244">Get help with using Chromium OS</translation>
-<translation id="1691304614444223855">Chromium Frame has been updated. Please relaunch your browser. Chromium version: <ph name="TODO_0001"/>, Chromium Frame version: <ph name="TODO_0002"/></translation>
-<translation id="130631256467250065">Your changes will take effect the next time that you restart your device.</translation>
-<translation id="1105130903706696483">Chromium didn't shut down correctly. To re-open the pages you had open, click Restore.</translation>
-<translation id="1929939181775079593">Chromium is unresponsive. Relaunch now?</translation>
-<translation id="1414495520565016063">You're signed in to Chromium!</translation>
-<translation id="6089587093203430357">Instant</translation>
-<translation id="8520216698644798023">Windows error detected</translation>
-<translation id="2966088006374919794">Chromium needs to launch an external application to handle <ph name="SCHEME"/> links. The link requested is <ph name="PROTOLINK"/>.</translation>
-<translation id="8046283042877435986">This site recommends Chromium Frame (already installed).</translation>
-<translation id="6287463253129672858">Can not install the same Chromium Frame version that is currently running. Please close Chromium Frame and try again.</translation>
-<translation id="2558235863893655150">Do you want Chromium to save your password?</translation>
->>>>>>> d595a05b
 <translation id="3398522627033804247">Go to
           <ph name="BEGIN_BOLD"/>
           the Infomonitor Player menu &gt;
@@ -253,16 +179,10 @@
 <translation id="1688750314291223739">Set up Sync to save your personalised browser features to the web and access them from Infomonitor Player on any computer.</translation>
 <translation id="9171640504251796339">http://www.google.com/support/chrome/bin/answer.py?hl=<ph name="GRITLANGCODE_1"/>&amp;answer=161796</translation>
 <translation id="8865765905101981392">Internet Browser</translation>
-<<<<<<< HEAD
 <translation id="6424492062988593837">Infomonitor Player just got better! A new version is available.</translation>
+<translation id="6601972021154586963">You need to be signed into Infomonitor Player to use apps. This allows Infomonitor Player to sync your apps, bookmarks, history, passwords and other settings across devices.</translation>
 <translation id="2910007522516064972">About &amp;Infomonitor Player</translation>
 <translation id="8453117565092476964">The installer archive is corrupted or invalid. Please download Infomonitor Player again.</translation>
-=======
-<translation id="6424492062988593837">Chromium just got better! A new version is available.</translation>
-<translation id="6601972021154586963">You need to be signed into Chromium to use apps. This allows Chromium to sync your apps, bookmarks, history, passwords and other settings across devices.</translation>
-<translation id="2910007522516064972">About &amp;Chromium</translation>
-<translation id="8453117565092476964">The installer archive is corrupted or invalid. Please download Chromium again.</translation>
->>>>>>> d595a05b
 <translation id="2162026298602630383">Go to
           <ph name="BEGIN_BOLD"/>
           the Infomonitor Player menu &gt;
@@ -275,43 +195,24 @@
           and make sure your configuration is set to &quot;no proxy&quot; or &quot;direct.&quot;</translation>
 <translation id="3249425904492147663">You attempted to reach &lt;strong&gt;<ph name="DOMAIN"/>&lt;/strong&gt;, but the server presented an expired certificate. No information is available to indicate whether that certificate has been compromised since its expiration. This means Infomonitor Player cannot guarantee that you are communicating with &lt;strong&gt;<ph name="DOMAIN2"/>&lt;/strong&gt; and not an attacker. Your computer's clock is currently set to <ph name="CURRENT_TIME"/>. Does that look right? If not, you should correct the error and refresh this page.</translation>
 <translation id="7196020411877309443">Why am I seeing this?</translation>
-<<<<<<< HEAD
+<translation id="457845228957001925">Important information regarding your Infomonitor Player (Chromium) data</translation>
 <translation id="7483335560992089831">Can not install the same Infomonitor Player version that is currently running. Please close Infomonitor Player and try again.</translation>
 <translation id="7641113255207688324">Infomonitor Player isn't your default browser.</translation>
-<translation id="6208388956150196549">Infomonitor Player Apps Launcher</translation>
 <translation id="4458285410772214805">Please sign out and sign in again for this change to take effect.</translation>
-<translation id="9109696651501887488">Show a shortcut to the Infomonitor Player Apps Launcher in the Windows TaskBar.</translation>
 <translation id="2119636228670142020">About &amp;Infomonitor Player OS</translation>
 <translation id="1708666629004767631">There's a new, safer version of Infomonitor Player available.</translation>
-<translation id="1539981464052805551">Copyright 2013 The Infomonitor Player Authors. All rights reserved.</translation>
-<translation id="6606161915035466984">Show Infomonitor Player Apps Launcher.</translation>
+<translation id="1539981464052805551">Copyright 2013 Cemron Ltd and The Chromium Authors. All rights reserved.</translation>
 <translation id="8616882682724010661">See <ph name="BEGIN_LINK"/>more benefits<ph name="END_LINK"/> of signing in to Infomonitor Player.</translation>
 <translation id="378917192836375108">Infomonitor Player lets you click a phone number on the web and call it with Skype!</translation>
 <translation id="8724049448828509830">A download is currently in progress. Do you want to exit Infomonitor Player and cancel the download?</translation>
 <translation id="3360567213983886831">Infomonitor Player Binaries</translation>
 <translation id="7503101070699687603">Infomonitor Player Plug-In Host</translation>
+<translation id="2128780683974727821">Show Infomonitor Player App Launcher.</translation>
+<translation id="8985587603644336029">Someone previously signed in to Infomonitor Player on this computer as <ph name="ACCOUNT_EMAIL_LAST"/>. If that isn't your account, create a new Infomonitor Player (Chromium) user to keep your information separate.
+
+Signing in anyway will merge Infomonitor Player information like bookmarks, history, and other settings to <ph name="ACCOUNT_EMAIL_NEW"/>.</translation>
 <translation id="2739631515503418643">Downloads are currently in progress. Do you want to exit Infomonitor Player and cancel the downloads?</translation>
 <translation id="9013262824292842194">Infomonitor Player requires Windows Vista or Windows XP with SP2 or higher.</translation>
-=======
-<translation id="457845228957001925">Important information regarding your Chromium data</translation>
-<translation id="7483335560992089831">Can not install the same Chromium version that is currently running. Please close Chromium and try again.</translation>
-<translation id="7641113255207688324">Chromium isn't your default browser.</translation>
-<translation id="4458285410772214805">Please sign out and sign in again for this change to take effect.</translation>
-<translation id="2119636228670142020">About &amp;Chromium OS</translation>
-<translation id="1708666629004767631">There's a new, safer version of Chromium available.</translation>
-<translation id="1539981464052805551">Copyright 2013 The Chromium Authors. All rights reserved.</translation>
-<translation id="8616882682724010661">See <ph name="BEGIN_LINK"/>more benefits<ph name="END_LINK"/> of signing in to Chromium.</translation>
-<translation id="378917192836375108">Chromium lets you click a phone number on the web and call it with Skype!</translation>
-<translation id="8724049448828509830">A download is currently in progress. Do you want to exit Chromium and cancel the download?</translation>
-<translation id="3360567213983886831">Chromium Binaries</translation>
-<translation id="7503101070699687603">Chromium Plug-In Host</translation>
-<translation id="2128780683974727821">Show Chromium App Launcher.</translation>
-<translation id="8985587603644336029">Someone previously signed in to Chromium on this computer as <ph name="ACCOUNT_EMAIL_LAST"/>. If that isn't your account, create a new Chromium user to keep your information separate.
-
-Signing in anyway will merge Chromium information like bookmarks, history, and other settings to <ph name="ACCOUNT_EMAIL_NEW"/>.</translation>
-<translation id="2739631515503418643">Downloads are currently in progress. Do you want to exit Chromium and cancel the downloads?</translation>
-<translation id="9013262824292842194">Chromium requires Windows Vista or Windows XP with SP2 or higher.</translation>
->>>>>>> d595a05b
 <translation id="1967743265616885482">A module with the same name has been known to conflict with Google Chrome.</translation>
 <translation id="4224199872375172890">Infomonitor Player is up to date.</translation>
 <translation id="374481098568514319">This computer already has a more recent version of the Infomonitor Player components. Please use a more recent installer.</translation>
@@ -322,22 +223,13 @@
 <translation id="7318036098707714271">Your preferences file is corrupt or invalid.
 
 Google Chrome is unable to recover your settings.</translation>
-<<<<<<< HEAD
-<translation id="6403826409255603130">Infomonitor Player is a web browser that runs webpages and applications with lightning speed. It's fast, stable, and easy to use. Browse the web more safely with malware and phishing protection built into Infomonitor Player.</translation>
-<translation id="2927042866129133279">Invalid arguments. Infomonitor Player Frame cannot be installed in ready mode without also installing Infomonitor Player.</translation>
-<translation id="2572494885440352020">Infomonitor Player Helper</translation>
-<translation id="442817494342774222">Infomonitor Player is configured to automatically launch when you start your computer.</translation>
-<translation id="8974095189086268230">Infomonitor Player OS is made possible by additional <ph name="BEGIN_LINK_CROS_OSS"/>open source software<ph name="END_LINK_CROS_OSS"/>.</translation>
-<translation id="1221340462641866827">Infomonitor Player OS does not support launching an external application to handle <ph name="SCHEME"/> links. The link requested is <ph name="PROTOLINK"/>.</translation>
-=======
 <translation id="6403826409255603130">Chromium is a web browser that runs webpages and applications with lightning speed. It's fast, stable, and easy to use. Browse the web more safely with malware and phishing protection built into Chromium.</translation>
 <translation id="2927042866129133279">Invalid arguments. Chromium Frame cannot be installed in ready mode without also installing Chromium.</translation>
 <translation id="2572494885440352020">Chromium Helper</translation>
 <translation id="442817494342774222">Chromium is configured to automatically launch when you start your computer.</translation>
 <translation id="8974095189086268230">Chromium OS is made possible by additional <ph name="BEGIN_LINK_CROS_OSS"/>open source software<ph name="END_LINK_CROS_OSS"/>.</translation>
-<translation id="313551035350905294">You are signing in with a managed account and giving its administrator control over your Chromium profile. Your Chromium data, such as your apps, bookmarks, history, passwords and other settings will become permanently tied to <ph name="USER_NAME"/>. You will be able to delete this data via the Google Accounts Dashboard, but you will not be able to associate this data with another account.</translation>
-<translation id="8823523095753232532">Link my Chromium data to this account</translation>
+<translation id="313551035350905294">You are signing in with a managed account and giving its administrator control over your Infomonitor Player profile. Your Infomonitor Player data, such as your apps, bookmarks, history, passwords and other settings will become permanently tied to <ph name="USER_NAME"/>. You will be able to delete this data via the Google Accounts Dashboard, but you will not be able to associate this data with another account.</translation>
+<translation id="8823523095753232532">Link my Infomonitor Player data to this account</translation>
 <translation id="1221340462641866827">Chromium OS does not support launching an external application to handle <ph name="SCHEME"/> links. The link requested is <ph name="PROTOLINK"/>.</translation>
-<translation id="5032989939245619637">Save details in Chromium</translation>
->>>>>>> d595a05b
+<translation id="5032989939245619637">Save details in Infomonitor Player</translation>
 </translationbundle>