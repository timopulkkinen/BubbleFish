--- conflicted
+++ resolved
@@ -360,26 +360,6 @@
   }
 }
 
-<<<<<<< HEAD
-void SetShowWelcomePagePrefIfNeeded(
-    installer::MasterPreferences* install_prefs) {
-  bool value = false;
-  if (install_prefs->GetBool(
-          installer::master_preferences::kDistroShowWelcomePage, &value)
-          && value) {
-    SetShowWelcomePagePref();
-  }
-}
-
-bool SkipFirstRunUI(installer::MasterPreferences* install_prefs) {
-  bool value = true;
-  install_prefs->GetBool(installer::master_preferences::kDistroSkipFirstRunPref,
-                         &value);
-  return value;
-}
-
-=======
->>>>>>> 3ba139b9
 void SetRLZPref(first_run::MasterPrefs* out_prefs,
                 installer::MasterPreferences* install_prefs) {
   if (!install_prefs->GetInt(installer::master_preferences::kDistroPingDelay,
