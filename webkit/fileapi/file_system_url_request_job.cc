--- conflicted
+++ resolved
@@ -156,7 +156,6 @@
 void FileSystemURLRequestJob::StartAsync() {
   if (!request_)
     return;
-<<<<<<< HEAD
   DCHECK(!reader_.get()); 
 
   GURL request_url=request_->url();
@@ -167,10 +166,6 @@
   }
 
   url_ = FileSystemURL(request_url);
-=======
-  DCHECK(!reader_.get());
-  url_ = file_system_context_->CrackURL(request_->url());
->>>>>>> 3ba139b9
   base::PlatformFileError error_code;
   FileSystemOperation* operation =
       file_system_context_->CreateFileSystemOperation(url_, &error_code);
