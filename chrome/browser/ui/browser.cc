// Copyright 2012 The Chromium Authors. All rights reserved.
// Use of this source code is governed by a BSD-style license that can be
// found in the LICENSE file.

#include "chrome/browser/ui/browser.h"

#if defined(OS_WIN)
#include <windows.h>
#include <shellapi.h>
#endif  // defined(OS_WIN)

#include <algorithm>
#include <string>

#include "base/base_paths.h"
#include "base/bind.h"
#include "base/command_line.h"
#include "base/logging.h"
#include "base/metrics/histogram.h"
#include "base/path_service.h"
#include "base/prefs/pref_service.h"
#include "base/process_info.h"
#include "base/string_util.h"
#include "base/stringprintf.h"
#include "base/strings/string_number_conversions.h"
#include "base/threading/thread.h"
#include "base/threading/thread_restrictions.h"
#include "base/time.h"
#include "base/utf_string_conversions.h"
#include "chrome/app/chrome_command_ids.h"
#include "chrome/browser/api/infobars/infobar_service.h"
#include "chrome/browser/api/infobars/simple_alert_infobar_delegate.h"
#include "chrome/browser/app_mode/app_mode_utils.h"
#include "chrome/browser/autofill/personal_data_manager_factory.h"
#include "chrome/browser/background/background_contents_service.h"
#include "chrome/browser/background/background_contents_service_factory.h"
#include "chrome/browser/bookmarks/bookmark_model.h"
#include "chrome/browser/bookmarks/bookmark_utils.h"
#include "chrome/browser/browser_process.h"
#include "chrome/browser/browser_shutdown.h"
#include "chrome/browser/character_encoding.h"
#include "chrome/browser/chrome_page_zoom.h"
#include "chrome/browser/content_settings/host_content_settings_map.h"
#include "chrome/browser/content_settings/tab_specific_content_settings.h"
#include "chrome/browser/custom_handlers/protocol_handler_registry.h"
#include "chrome/browser/custom_handlers/register_protocol_handler_infobar_delegate.h"
#include "chrome/browser/devtools/devtools_toggle_action.h"
#include "chrome/browser/devtools/devtools_window.h"
#include "chrome/browser/download/download_item_model.h"
#include "chrome/browser/download/download_service.h"
#include "chrome/browser/download/download_service_factory.h"
#include "chrome/browser/download/download_shelf.h"
#include "chrome/browser/extensions/browser_extension_window_controller.h"
#include "chrome/browser/extensions/extension_prefs.h"
#include "chrome/browser/extensions/extension_service.h"
#include "chrome/browser/extensions/extension_system.h"
#include "chrome/browser/extensions/tab_helper.h"
#include "chrome/browser/favicon/favicon_tab_helper.h"
#include "chrome/browser/file_select_helper.h"
#include "chrome/browser/first_run/first_run.h"
#include "chrome/browser/google/google_url_tracker.h"
#include "chrome/browser/instant/search.h"
#include "chrome/browser/lifetime/application_lifetime.h"
#include "chrome/browser/net/url_fixer_upper.h"
#include "chrome/browser/notifications/notification_ui_manager.h"
#include "chrome/browser/pepper_broker_infobar_delegate.h"
#include "chrome/browser/prefs/incognito_mode_prefs.h"
#include "chrome/browser/printing/cloud_print/cloud_print_setup_flow.h"
#include "chrome/browser/profiles/profile.h"
#include "chrome/browser/profiles/profile_destroyer.h"
#include "chrome/browser/profiles/profile_manager.h"
#include "chrome/browser/profiles/profile_metrics.h"
#include "chrome/browser/repost_form_warning_controller.h"
#include "chrome/browser/sessions/session_service.h"
#include "chrome/browser/sessions/session_service_factory.h"
#include "chrome/browser/sessions/session_tab_helper.h"
#include "chrome/browser/sessions/session_types.h"
#include "chrome/browser/sessions/tab_restore_service.h"
#include "chrome/browser/sessions/tab_restore_service_factory.h"
#include "chrome/browser/sync/profile_sync_service.h"
#include "chrome/browser/sync/profile_sync_service_factory.h"
#include "chrome/browser/sync/sync_ui_util.h"
#include "chrome/browser/tab_contents/background_contents.h"
#include "chrome/browser/tab_contents/retargeting_details.h"
#include "chrome/browser/tab_contents/tab_util.h"
#include "chrome/browser/themes/theme_service.h"
#include "chrome/browser/themes/theme_service_factory.h"
#include "chrome/browser/ui/app_modal_dialogs/javascript_dialog_manager.h"
#include "chrome/browser/ui/blocked_content/blocked_content_tab_helper.h"
#include "chrome/browser/ui/bookmarks/bookmark_tab_helper.h"
#include "chrome/browser/ui/browser_command_controller.h"
#include "chrome/browser/ui/browser_commands.h"
#include "chrome/browser/ui/browser_content_setting_bubble_model_delegate.h"
#include "chrome/browser/ui/browser_dialogs.h"
#include "chrome/browser/ui/browser_finder.h"
#include "chrome/browser/ui/browser_instant_controller.h"
#include "chrome/browser/ui/browser_iterator.h"
#include "chrome/browser/ui/browser_list.h"
#include "chrome/browser/ui/browser_navigator.h"
#include "chrome/browser/ui/browser_tab_contents.h"
#include "chrome/browser/ui/browser_tab_restore_service_delegate.h"
#include "chrome/browser/ui/browser_tab_strip_model_delegate.h"
#include "chrome/browser/ui/browser_tabstrip.h"
#include "chrome/browser/ui/browser_toolbar_model_delegate.h"
#include "chrome/browser/ui/browser_ui_prefs.h"
#include "chrome/browser/ui/browser_window.h"
#include "chrome/browser/ui/chrome_pages.h"
#include "chrome/browser/ui/chrome_select_file_policy.h"
#include "chrome/browser/ui/extensions/shell_window.h"
#include "chrome/browser/ui/find_bar/find_bar.h"
#include "chrome/browser/ui/find_bar/find_bar_controller.h"
#include "chrome/browser/ui/find_bar/find_tab_helper.h"
#include "chrome/browser/ui/fullscreen/fullscreen_controller.h"
#include "chrome/browser/ui/global_error/global_error.h"
#include "chrome/browser/ui/global_error/global_error_service.h"
#include "chrome/browser/ui/global_error/global_error_service_factory.h"
#include "chrome/browser/ui/media_stream_infobar_delegate.h"
#include "chrome/browser/ui/omnibox/location_bar.h"
#include "chrome/browser/ui/screen_capture_infobar_delegate.h"
#include "chrome/browser/ui/search/search_delegate.h"
#include "chrome/browser/ui/search/search_model.h"
#include "chrome/browser/ui/search_engines/search_engine_tab_helper.h"
#include "chrome/browser/ui/singleton_tabs.h"
#include "chrome/browser/ui/status_bubble.h"
#include "chrome/browser/ui/sync/browser_synced_window_delegate.h"
#include "chrome/browser/ui/tab_contents/core_tab_helper.h"
#include "chrome/browser/ui/tab_modal_confirm_dialog.h"
#include "chrome/browser/ui/tabs/dock_info.h"
#include "chrome/browser/ui/tabs/tab_menu_model.h"
#include "chrome/browser/ui/tabs/tab_strip_model.h"
#include "chrome/browser/ui/toolbar/toolbar_model_impl.h"
#include "chrome/browser/ui/unload_controller.h"
#include "chrome/browser/ui/web_applications/web_app_ui.h"
#include "chrome/browser/ui/web_contents_modal_dialog_manager.h"
#include "chrome/browser/ui/webui/signin/login_ui_service.h"
#include "chrome/browser/ui/webui/signin/login_ui_service_factory.h"
#include "chrome/browser/ui/window_sizer/window_sizer.h"
#include "chrome/browser/ui/zoom/zoom_controller.h"
#include "chrome/browser/upgrade_detector.h"
#include "chrome/browser/web_applications/web_app.h"
#include "chrome/common/chrome_constants.h"
#include "chrome/common/chrome_notification_types.h"
#include "chrome/common/chrome_switches.h"
#include "chrome/common/custom_handlers/protocol_handler.h"
#include "chrome/common/extensions/background_info.h"
#include "chrome/common/extensions/extension.h"
#include "chrome/common/extensions/extension_constants.h"
#include "chrome/common/pref_names.h"
#include "chrome/common/profiling.h"
#include "chrome/common/search_types.h"
#include "chrome/common/startup_metric_utils.h"
#include "chrome/common/web_apps.h"
#include "content/public/browser/color_chooser.h"
#include "content/public/browser/devtools_manager.h"
#include "content/public/browser/download_item.h"
#include "content/public/browser/download_manager.h"
#include "content/public/browser/interstitial_page.h"
#include "content/public/browser/invalidate_type.h"
#include "content/public/browser/navigation_controller.h"
#include "content/public/browser/navigation_entry.h"
#include "content/public/browser/notification_details.h"
#include "content/public/browser/notification_service.h"
#include "content/public/browser/plugin_service.h"
#include "content/public/browser/render_process_host.h"
#include "content/public/browser/render_view_host.h"
#include "content/public/browser/site_instance.h"
#include "content/public/browser/user_metrics.h"
#include "content/public/browser/web_contents.h"
#include "content/public/browser/web_contents_view.h"
#include "content/public/common/content_restriction.h"
#include "content/public/common/content_switches.h"
#include "content/public/common/page_zoom.h"
#include "content/public/common/renderer_preferences.h"
#include "extensions/common/constants.h"
#include "grit/chromium_strings.h"
#include "grit/generated_resources.h"
#include "grit/locale_settings.h"
#include "grit/theme_resources.h"
#include "net/base/net_util.h"
#include "net/base/registry_controlled_domains/registry_controlled_domain.h"
#include "net/cookies/cookie_monster.h"
#include "net/url_request/url_request_context.h"
#include "ui/base/l10n/l10n_util.h"
#include "ui/base/window_open_disposition.h"
#include "ui/gfx/point.h"
#include "ui/shell_dialogs/selected_file_info.h"
#include "webkit/glue/webkit_glue.h"
#include "webkit/plugins/webplugininfo.h"

#if defined(OS_WIN)
#include "base/win/metro.h"
#include "chrome/browser/shell_integration.h"
#include "chrome/browser/ssl/ssl_error_info.h"
#include "chrome/browser/task_manager/task_manager.h"
#include "chrome/browser/ui/view_ids.h"
#include "components/autofill/browser/autofill_ie_toolbar_import_win.h"
#include "ui/base/win/shell.h"
#endif  // OS_WIN

#if defined(OS_CHROMEOS)
#include "chrome/browser/chromeos/drive/drive_file_system_util.h"
#endif

#if defined(USE_ASH)
#include "ash/ash_switches.h"
#endif

using base::TimeDelta;
using content::NativeWebKeyboardEvent;
using content::NavigationController;
using content::NavigationEntry;
using content::OpenURLParams;
using content::PluginService;
using content::Referrer;
using content::SiteInstance;
using content::UserMetricsAction;
using content::WebContents;
using extensions::Extension;
using ui::WebDialogDelegate;

///////////////////////////////////////////////////////////////////////////////

namespace {

// The URL to be loaded to display the "Report a broken page" form.
const char kBrokenPageUrl[] =
    "https://www.google.com/support/chrome/bin/request.py?contact_type="
    "broken_website&format=inproduct&p.page_title=$1&p.page_url=$2";

// How long we wait before updating the browser chrome while loading a page.
const int kUIUpdateCoalescingTimeMS = 200;

BrowserWindow* CreateBrowserWindow(Browser* browser) {
  return BrowserWindow::CreateBrowserWindow(browser);
}

bool ShouldReloadCrashedTab(WebContents* contents) {
#if defined(OS_CHROMEOS)
  return contents->IsCrashed();
#else
  return false;
#endif
}

}  // namespace

////////////////////////////////////////////////////////////////////////////////
// Browser, CreateParams:

Browser::CreateParams::CreateParams(Profile* profile,
                                    chrome::HostDesktopType host_desktop_type)
    : type(TYPE_TABBED),
      profile(profile),
      host_desktop_type(host_desktop_type),
      app_type(APP_TYPE_HOST),
      initial_show_state(ui::SHOW_STATE_DEFAULT),
      is_session_restore(false),
      window(NULL) {
}

Browser::CreateParams::CreateParams(Type type,
                                    Profile* profile,
                                    chrome::HostDesktopType host_desktop_type)
    : type(type),
      profile(profile),
      host_desktop_type(host_desktop_type),
      app_type(APP_TYPE_HOST),
      initial_show_state(ui::SHOW_STATE_DEFAULT),
      is_session_restore(false),
      window(NULL) {
}

// static
Browser::CreateParams Browser::CreateParams::CreateForApp(
    Type type,
    const std::string& app_name,
    const gfx::Rect& window_bounds,
    Profile* profile,
    chrome::HostDesktopType host_desktop_type) {
  DCHECK(type != TYPE_TABBED);
  DCHECK(!app_name.empty());

  CreateParams params(type, profile, host_desktop_type);
  params.app_name = app_name;
  params.app_type = APP_TYPE_CHILD;
  params.initial_bounds = window_bounds;

  return params;
}

// static
Browser::CreateParams Browser::CreateParams::CreateForDevTools(
    Profile* profile,
    chrome::HostDesktopType host_desktop_type) {
  CreateParams params(TYPE_POPUP, profile, host_desktop_type);
  params.app_name = DevToolsWindow::kDevToolsApp;
  return params;
}

////////////////////////////////////////////////////////////////////////////////
// Browser, InterstitialObserver:

class Browser::InterstitialObserver : public content::WebContentsObserver {
 public:
  InterstitialObserver(Browser* browser, content::WebContents* web_contents)
      : WebContentsObserver(web_contents),
        browser_(browser) {
  }

  using content::WebContentsObserver::web_contents;

  virtual void DidAttachInterstitialPage() OVERRIDE {
    browser_->UpdateBookmarkBarState(BOOKMARK_BAR_STATE_CHANGE_TAB_STATE);
  }

  virtual void DidDetachInterstitialPage() OVERRIDE {
    browser_->UpdateBookmarkBarState(BOOKMARK_BAR_STATE_CHANGE_TAB_STATE);
  }

 private:
  Browser* browser_;

  DISALLOW_COPY_AND_ASSIGN(InterstitialObserver);
};

///////////////////////////////////////////////////////////////////////////////
// Browser, Constructors, Creation, Showing:

Browser::Browser(const CreateParams& params)
    : type_(params.type),
      profile_(params.profile),
      window_(NULL),
      ALLOW_THIS_IN_INITIALIZER_LIST(
          tab_strip_model_delegate_(
            new chrome::BrowserTabStripModelDelegate(this))),
      tab_strip_model_(new TabStripModel(tab_strip_model_delegate_.get(),
                                         params.profile)),
      app_name_(params.app_name),
      app_type_(params.app_type),
      chrome_updater_factory_(this),
      cancel_download_confirmation_state_(NOT_PROMPTED),
      override_bounds_(params.initial_bounds),
      initial_show_state_(params.initial_show_state),
      is_session_restore_(params.is_session_restore),
      host_desktop_type_(params.host_desktop_type),
      ALLOW_THIS_IN_INITIALIZER_LIST(
          unload_controller_(new chrome::UnloadController(this))),
      weak_factory_(this),
      ALLOW_THIS_IN_INITIALIZER_LIST(
          content_setting_bubble_model_delegate_(
              new BrowserContentSettingBubbleModelDelegate(this))),
      ALLOW_THIS_IN_INITIALIZER_LIST(
          toolbar_model_delegate_(
              new BrowserToolbarModelDelegate(this))),
      ALLOW_THIS_IN_INITIALIZER_LIST(
          tab_restore_service_delegate_(
              new BrowserTabRestoreServiceDelegate(this))),
      ALLOW_THIS_IN_INITIALIZER_LIST(
          synced_window_delegate_(
              new BrowserSyncedWindowDelegate(this))),
      bookmark_bar_state_(BookmarkBar::HIDDEN),
      ALLOW_THIS_IN_INITIALIZER_LIST(
          command_controller_(new chrome::BrowserCommandController(
              this, g_browser_process->profile_manager()))),
      window_has_shown_(false) {
  if (!app_name_.empty())
    chrome::RegisterAppPrefs(app_name_, profile_);
  tab_strip_model_->AddObserver(this);

  toolbar_model_.reset(new ToolbarModelImpl(toolbar_model_delegate_.get()));
  search_model_.reset(new chrome::search::SearchModel());
  search_delegate_.reset(
      new chrome::search::SearchDelegate(search_model_.get(),
                                         toolbar_model_.get()));

  registrar_.Add(this, chrome::NOTIFICATION_EXTENSION_LOADED,
                 content::Source<Profile>(profile_->GetOriginalProfile()));
  registrar_.Add(this, chrome::NOTIFICATION_EXTENSION_UNLOADED,
                 content::Source<Profile>(profile_->GetOriginalProfile()));
  registrar_.Add(this, chrome::NOTIFICATION_EXTENSION_UNINSTALLED,
                 content::Source<Profile>(profile_->GetOriginalProfile()));
  registrar_.Add(this, chrome::NOTIFICATION_EXTENSION_PROCESS_TERMINATED,
                 content::NotificationService::AllSources());
#if defined(ENABLE_THEMES)
  registrar_.Add(
      this, chrome::NOTIFICATION_BROWSER_THEME_CHANGED,
      content::Source<ThemeService>(
          ThemeServiceFactory::GetForProfile(profile_)));
#endif
  registrar_.Add(this, chrome::NOTIFICATION_WEB_CONTENT_SETTINGS_CHANGED,
                 content::NotificationService::AllSources());

  profile_pref_registrar_.Init(profile_->GetPrefs());
  profile_pref_registrar_.Add(
      prefs::kDevToolsDisabled,
      base::Bind(&Browser::OnDevToolsDisabledChanged, base::Unretained(this)));
  profile_pref_registrar_.Add(
      prefs::kShowBookmarkBar,
      base::Bind(&Browser::UpdateBookmarkBarState, base::Unretained(this),
                 BOOKMARK_BAR_STATE_CHANGE_PREF_CHANGE));
  profile_pref_registrar_.Add(
      prefs::kHomePage,
      base::Bind(&Browser::MarkHomePageAsChanged, base::Unretained(this)));

  BrowserList::AddBrowser(this);

  // NOTE: These prefs all need to be explicitly destroyed in the destructor
  // or you'll get a nasty surprise when you run the incognito tests.
  encoding_auto_detect_.Init(prefs::kWebKitUsesUniversalDetector,
                             profile_->GetPrefs());

  if (is_type_tabbed())
    instant_controller_.reset(new chrome::BrowserInstantController(this));

  UpdateBookmarkBarState(BOOKMARK_BAR_STATE_CHANGE_INIT);

  base::FilePath profile_path = profile_->GetPath();
  ProfileMetrics::LogProfileLaunch(profile_path);

  window_ = params.window ? params.window : CreateBrowserWindow(this);

  // TODO(beng): move to BrowserFrameWin.
#if defined(OS_WIN) && !defined(USE_AURA)
  // Set the app user model id for this application to that of the application
  // name.  See http://crbug.com/7028.
  ui::win::SetAppIdForWindow(
      is_app() && !is_type_panel() ?
      ShellIntegration::GetAppModelIdForProfile(UTF8ToWide(app_name_),
                                                profile_->GetPath()) :
      ShellIntegration::GetChromiumModelIdForProfile(profile_->GetPath()),
      window()->GetNativeWindow());

  if (is_type_panel()) {
    ui::win::SetAppIconForWindow(ShellIntegration::GetChromiumIconLocation(),
                                 window()->GetNativeWindow());
  }
#endif

  // Create the extension window controller before sending notifications.
  extension_window_controller_.reset(
      new BrowserExtensionWindowController(this));

  // TODO(beng): Move BrowserList::AddBrowser() to the end of this function and
  //             replace uses of this with BL's notifications.
  content::NotificationService::current()->Notify(
      chrome::NOTIFICATION_BROWSER_WINDOW_READY,
      content::Source<Browser>(this),
      content::NotificationService::NoDetails());

  // TODO(beng): move to ChromeBrowserMain:
  if (first_run::ShouldDoPersonalDataManagerFirstRun()) {
#if defined(OS_WIN)
    // Notify PDM that this is a first run.
    ImportAutofillDataWin(PersonalDataManagerFactory::GetForProfile(profile_));
#endif  // defined(OS_WIN)
  }

  fullscreen_controller_.reset(new FullscreenController(this));
  search_model_->AddObserver(this);
}

Browser::~Browser() {
  // The tab strip should not have any tabs at this point.
  if (!browser_shutdown::ShuttingDownWithoutClosingBrowsers())
    DCHECK(tab_strip_model_->empty());

  search_model_->RemoveObserver(this);
  tab_strip_model_->RemoveObserver(this);

  // Destroy the BrowserCommandController before removing the browser, so that
  // it doesn't act on any notifications that are sent as a result of removing
  // the browser.
  command_controller_.reset();
  BrowserList::RemoveBrowser(this);

  SessionService* session_service =
      SessionServiceFactory::GetForProfile(profile_);
  if (session_service)
    session_service->WindowClosed(session_id_);

  TabRestoreService* tab_restore_service =
      TabRestoreServiceFactory::GetForProfile(profile());
  if (tab_restore_service)
    tab_restore_service->BrowserClosed(tab_restore_service_delegate());

#if !defined(OS_MACOSX)
  if (!chrome::GetTotalBrowserCountForProfile(profile_)) {
    // We're the last browser window with this profile. We need to nuke the
    // TabRestoreService, which will start the shutdown of the
    // NavigationControllers and allow for proper shutdown. If we don't do this
    // chrome won't shutdown cleanly, and may end up crashing when some
    // thread tries to use the IO thread (or another thread) that is no longer
    // valid.
    // This isn't a valid assumption for Mac OS, as it stays running after
    // the last browser has closed. The Mac equivalent is in its app
    // controller.
    TabRestoreServiceFactory::ResetForProfile(profile_);
  }
#endif

  profile_pref_registrar_.RemoveAll();

  encoding_auto_detect_.Destroy();

  if (profile_->IsOffTheRecord() &&
      !BrowserList::IsOffTheRecordSessionActiveForProfile(profile_)) {
    // An incognito profile is no longer needed, this indirectly frees
    // its cache and cookies once it gets destroyed at the appropriate time.
    ProfileDestroyer::DestroyProfileWhenAppropriate(profile_);
  }

  // There may be pending file dialogs, we need to tell them that we've gone
  // away so they don't try and call back to us.
  if (select_file_dialog_.get())
    select_file_dialog_->ListenerDestroyed();
}

///////////////////////////////////////////////////////////////////////////////
// Getters & Setters

FindBarController* Browser::GetFindBarController() {
  if (!find_bar_controller_.get()) {
    FindBar* find_bar = window_->CreateFindBar();
    find_bar_controller_.reset(new FindBarController(find_bar));
    find_bar->SetFindBarController(find_bar_controller_.get());
    find_bar_controller_->ChangeWebContents(
        tab_strip_model_->GetActiveWebContents());
    find_bar_controller_->find_bar()->MoveWindowIfNecessary(gfx::Rect(), true);
  }
  return find_bar_controller_.get();
}

bool Browser::HasFindBarController() const {
  return find_bar_controller_.get() != NULL;
}

bool Browser::is_app() const {
  return !app_name_.empty();
}

bool Browser::is_devtools() const {
  return app_name_ == DevToolsWindow::kDevToolsApp;
}

///////////////////////////////////////////////////////////////////////////////
// Browser, State Storage and Retrieval for UI:

gfx::Image Browser::GetCurrentPageIcon() const {
  WebContents* web_contents = tab_strip_model_->GetActiveWebContents();
  // |web_contents| can be NULL since GetCurrentPageIcon() is called by the
  // window during the window's creation (before tabs have been added).
  FaviconTabHelper* favicon_tab_helper =
      web_contents ? FaviconTabHelper::FromWebContents(web_contents) : NULL;
  return favicon_tab_helper ? favicon_tab_helper->GetFavicon() : gfx::Image();
}

string16 Browser::GetWindowTitleForCurrentTab() const {
  WebContents* contents = tab_strip_model_->GetActiveWebContents();
  string16 title;

  // |contents| can be NULL because GetWindowTitleForCurrentTab is called by the
  // window during the window's creation (before tabs have been added).
  if (contents) {
    title = contents->GetTitle();
    FormatTitleForDisplay(&title);
  }
  if (title.empty())
    title = CoreTabHelper::GetDefaultTitle();

#if defined(OS_MACOSX)
  // On Mac, we don't want to suffix the page title with
  // the application name.
  return title;
#elif defined(USE_ASH)
  // On Ash, we don't want to suffix the page title with the application name,
  // but on Windows, where USE_ASH can also be true, we still want the prefix
  // on desktop.
  if (host_desktop_type() == chrome::HOST_DESKTOP_TYPE_ASH)
    return title;
#endif
  // Don't append the app name to window titles on app frames and app popups
  return is_app() ?
      title :
      l10n_util::GetStringFUTF16(IDS_BROWSER_WINDOW_TITLE_FORMAT, title);
}

// static
void Browser::FormatTitleForDisplay(string16* title) {
  size_t current_index = 0;
  size_t match_index;
  while ((match_index = title->find(L'\n', current_index)) != string16::npos) {
    title->replace(match_index, 1, string16());
    current_index = match_index;
  }
}

///////////////////////////////////////////////////////////////////////////////
// Browser, OnBeforeUnload handling:

bool Browser::ShouldCloseWindow() {
  if (!CanCloseWithInProgressDownloads())
    return false;

  return unload_controller_->ShouldCloseWindow();
}

bool Browser::IsAttemptingToCloseBrowser() const {
  return unload_controller_->is_attempting_to_close_browser();
}

void Browser::OnWindowClosing() {
  if (!ShouldCloseWindow())
    return;

  // Application should shutdown on last window close if the user is explicitly
  // trying to quit, or if there is nothing keeping the browser alive (such as
  // AppController on the Mac, or BackgroundContentsService for background
  // pages).
  bool should_quit_if_last_browser =
      browser_shutdown::IsTryingToQuit() || !chrome::WillKeepAlive();

  if (should_quit_if_last_browser &&
      BrowserList::GetInstance(host_desktop_type_)->size() == 1) {
    browser_shutdown::OnShutdownStarting(browser_shutdown::WINDOW_CLOSE);
  }

  // Don't use GetForProfileIfExisting here, we want to force creation of the
  // session service so that user can restore what was open.
  SessionService* session_service =
      SessionServiceFactory::GetForProfile(profile());
  if (session_service)
    session_service->WindowClosing(session_id());

  TabRestoreService* tab_restore_service =
      TabRestoreServiceFactory::GetForProfile(profile());

#if defined(USE_AURA)
  if (tab_restore_service && is_app())
    tab_restore_service->BrowserClosing(tab_restore_service_delegate());
#endif

  if (tab_restore_service && is_type_tabbed() && tab_strip_model_->count())
    tab_restore_service->BrowserClosing(tab_restore_service_delegate());

  // TODO(sky): convert session/tab restore to use notification.
  content::NotificationService::current()->Notify(
      chrome::NOTIFICATION_BROWSER_CLOSING,
      content::Source<Browser>(this),
      content::NotificationService::NoDetails());

  tab_strip_model_->CloseAllTabs();
}

void Browser::OnWindowActivated() {
  // On some platforms we want to automatically reload tabs that are
  // killed when the user selects them.
  WebContents* contents = tab_strip_model_->GetActiveWebContents();
  if (contents && ShouldReloadCrashedTab(contents))
    chrome::Reload(this, CURRENT_TAB);
}

////////////////////////////////////////////////////////////////////////////////
// In-progress download termination handling:

void Browser::InProgressDownloadResponse(bool cancel_downloads) {
  if (cancel_downloads) {
    cancel_download_confirmation_state_ = RESPONSE_RECEIVED;
    chrome::CloseWindow(this);
    return;
  }

  // Sets the confirmation state to NOT_PROMPTED so that if the user tries to
  // close again we'll show the warning again.
  cancel_download_confirmation_state_ = NOT_PROMPTED;

  // Show the download page so the user can figure-out what downloads are still
  // in-progress.
  chrome::ShowDownloads(this);
}

Browser::DownloadClosePreventionType Browser::OkToCloseWithInProgressDownloads(
    int* num_downloads_blocking) const {
  DCHECK(num_downloads_blocking);
  *num_downloads_blocking = 0;

  if (IsAttemptingToCloseBrowser())
    return DOWNLOAD_CLOSE_OK;

  // If we're not running a full browser process with a profile manager
  // (testing), it's ok to close the browser.
  if (!g_browser_process->profile_manager())
    return DOWNLOAD_CLOSE_OK;

  int total_download_count = DownloadService::DownloadCountAllProfiles();
  if (total_download_count == 0)
    return DOWNLOAD_CLOSE_OK;   // No downloads; can definitely close.

  // Figure out how many windows are open total, and associated with this
  // profile, that are relevant for the ok-to-close decision.
  int profile_window_count = 0;
  int total_window_count = 0;
  for (chrome::BrowserIterator it; !it.done(); it.Next()) {
    // Don't count this browser window or any other in the process of closing.
    Browser* const browser = *it;
    // Window closing may be delayed, and windows that are in the process of
    // closing don't count against our totals.
    if (browser == this || browser->IsAttemptingToCloseBrowser())
      continue;

    if (it->profile() == profile())
      profile_window_count++;
    total_window_count++;
  }

  // If there aren't any other windows, we're at browser shutdown,
  // which would cancel all current downloads.
  if (total_window_count == 0) {
    *num_downloads_blocking = total_download_count;
    return DOWNLOAD_CLOSE_BROWSER_SHUTDOWN;
  }

  // If there aren't any other windows on our profile, and we're an incognito
  // profile, and there are downloads associated with that profile,
  // those downloads would be cancelled by our window (-> profile) close.
  DownloadService* download_service =
      DownloadServiceFactory::GetForProfile(profile());
  if (profile_window_count == 0 && download_service->DownloadCount() > 0 &&
      profile()->IsOffTheRecord()) {
    *num_downloads_blocking = download_service->DownloadCount();
    return DOWNLOAD_CLOSE_LAST_WINDOW_IN_INCOGNITO_PROFILE;
  }

  // Those are the only conditions under which we will block shutdown.
  return DOWNLOAD_CLOSE_OK;
}

////////////////////////////////////////////////////////////////////////////////
// Browser, Tab adding/showing functions:

void Browser::WindowFullscreenStateChanged() {
  fullscreen_controller_->WindowFullscreenStateChanged();
  command_controller_->FullscreenStateChanged();
  UpdateBookmarkBarState(BOOKMARK_BAR_STATE_CHANGE_TOGGLE_FULLSCREEN);
}

void Browser::VisibleSSLStateChanged(content::WebContents* web_contents) {
  // When the current tab's SSL state changes, we need to update the URL
  // bar to reflect the new state.
  DCHECK(web_contents);
  if (tab_strip_model_->GetActiveWebContents() == web_contents)
    UpdateToolbar(false);
}

///////////////////////////////////////////////////////////////////////////////
// Browser, Assorted browser commands:

void Browser::ToggleFullscreenModeWithExtension(const GURL& extension_url) {
  fullscreen_controller_->ToggleFullscreenModeWithExtension(extension_url);
}

bool Browser::SupportsWindowFeature(WindowFeature feature) const {
  return SupportsWindowFeatureImpl(feature, true);
}

bool Browser::CanSupportWindowFeature(WindowFeature feature) const {
  return SupportsWindowFeatureImpl(feature, false);
}

void Browser::ToggleEncodingAutoDetect() {
  content::RecordAction(UserMetricsAction("AutoDetectChange"));
  encoding_auto_detect_.SetValue(!encoding_auto_detect_.GetValue());
  // If "auto detect" is turned on, then any current override encoding
  // is cleared. This also implicitly performs a reload.
  // OTOH, if "auto detect" is turned off, we don't change the currently
  // active encoding.
  if (encoding_auto_detect_.GetValue()) {
    WebContents* contents = tab_strip_model_->GetActiveWebContents();
    if (contents)
      contents->ResetOverrideEncoding();
  }
}

void Browser::OverrideEncoding(int encoding_id) {
  content::RecordAction(UserMetricsAction("OverrideEncoding"));
  const std::string selected_encoding =
      CharacterEncoding::GetCanonicalEncodingNameByCommandId(encoding_id);
  WebContents* contents = tab_strip_model_->GetActiveWebContents();
  if (!selected_encoding.empty() && contents)
     contents->SetOverrideEncoding(selected_encoding);
  // Update the list of recently selected encodings.
  std::string new_selected_encoding_list;
  if (CharacterEncoding::UpdateRecentlySelectedEncoding(
        profile_->GetPrefs()->GetString(prefs::kRecentlySelectedEncoding),
        encoding_id,
        &new_selected_encoding_list)) {
    profile_->GetPrefs()->SetString(prefs::kRecentlySelectedEncoding,
                                    new_selected_encoding_list);
  }
}

void Browser::OpenFile() {
  content::RecordAction(UserMetricsAction("OpenFile"));
  select_file_dialog_ = ui::SelectFileDialog::Create(
      this, new ChromeSelectFilePolicy(
          tab_strip_model_->GetActiveWebContents()));

  const base::FilePath directory = profile_->last_selected_directory();

  // TODO(beng): figure out how to juggle this.
  gfx::NativeWindow parent_window = window_->GetNativeWindow();
  ui::SelectFileDialog::FileTypeInfo file_types;
  file_types.support_drive = true;
  select_file_dialog_->SelectFile(ui::SelectFileDialog::SELECT_OPEN_FILE,
                                  string16(), directory,
                                  &file_types, 0, FILE_PATH_LITERAL(""),
                                  parent_window, NULL);
}

void Browser::UpdateDownloadShelfVisibility(bool visible) {
  if (GetStatusBubble())
    GetStatusBubble()->UpdateDownloadShelfVisibility(visible);
}

///////////////////////////////////////////////////////////////////////////////

// static
bool Browser::RunUnloadEventsHelper(WebContents* contents) {
  // If the WebContents is not connected yet, then there's no unload
  // handler we can fire even if the WebContents has an unload listener.
  // One case where we hit this is in a tab that has an infinite loop
  // before load.
  if (contents->NeedToFireBeforeUnload()) {
    // If the page has unload listeners, then we tell the renderer to fire
    // them. Once they have fired, we'll get a message back saying whether
    // to proceed closing the page or not, which sends us back to this method
    // with the NeedToFireBeforeUnload bit cleared.
    contents->GetRenderViewHost()->FirePageBeforeUnload(false);
    return true;
  }
  return false;
}

// static
void Browser::JSOutOfMemoryHelper(WebContents* web_contents) {
  InfoBarService* infobar_service =
      InfoBarService::FromWebContents(web_contents);
  if (!infobar_service)
    return;

  SimpleAlertInfoBarDelegate::Create(
      infobar_service, NULL,
      l10n_util::GetStringUTF16(IDS_JS_OUT_OF_MEMORY_PROMPT), true);
}

// static
void Browser::RegisterProtocolHandlerHelper(WebContents* web_contents,
                                            const std::string& protocol,
                                            const GURL& url,
                                            const string16& title,
                                            bool user_gesture,
                                            BrowserWindow* window) {
  Profile* profile =
      Profile::FromBrowserContext(web_contents->GetBrowserContext());
  if (profile->IsOffTheRecord())
    return;

  ProtocolHandler handler =
      ProtocolHandler::CreateProtocolHandler(protocol, url, title);

  ProtocolHandlerRegistry* registry = profile->GetProtocolHandlerRegistry();
  TabSpecificContentSettings* tab_content_settings =
      TabSpecificContentSettings::FromWebContents(web_contents);

  if (registry->SilentlyHandleRegisterHandlerRequest(handler))
    return;

  if (!user_gesture && window) {
    tab_content_settings->set_pending_protocol_handler(handler);
    tab_content_settings->set_previous_protocol_handler(
        registry->GetHandlerFor(handler.protocol()));
    window->GetLocationBar()->UpdateContentSettingsIcons();
    return;
  }

  // Make sure content-setting icon is turned off in case the page does
  // ungestured and gestured RPH calls.
  if (window) {
    tab_content_settings->ClearPendingProtocolHandler();
    window->GetLocationBar()->UpdateContentSettingsIcons();
  }

  RegisterProtocolHandlerInfoBarDelegate::Create(
      InfoBarService::FromWebContents(web_contents), registry, handler);
}

// static
void Browser::FindReplyHelper(WebContents* web_contents,
                              int request_id,
                              int number_of_matches,
                              const gfx::Rect& selection_rect,
                              int active_match_ordinal,
                              bool final_update) {
  FindTabHelper* find_tab_helper = FindTabHelper::FromWebContents(web_contents);
  if (!find_tab_helper)
    return;

  find_tab_helper->HandleFindReply(request_id,
                                   number_of_matches,
                                   selection_rect,
                                   active_match_ordinal,
                                   final_update);
}

void Browser::UpdateUIForNavigationInTab(WebContents* contents,
                                         content::PageTransition transition,
                                         bool user_initiated) {
  tab_strip_model_->TabNavigating(contents, transition);

  bool contents_is_selected =
      contents == tab_strip_model_->GetActiveWebContents();
  if (user_initiated && contents_is_selected && window()->GetLocationBar()) {
    // Forcibly reset the location bar if the url is going to change in the
    // current tab, since otherwise it won't discard any ongoing user edits,
    // since it doesn't realize this is a user-initiated action.
    window()->GetLocationBar()->Revert();
  }

  if (GetStatusBubble())
    GetStatusBubble()->Hide();

  // Update the location bar. This is synchronous. We specifically don't
  // update the load state since the load hasn't started yet and updating it
  // will put it out of sync with the actual state like whether we're
  // displaying a favicon, which controls the throbber. If we updated it here,
  // the throbber will show the default favicon for a split second when
  // navigating away from the new tab page.
  ScheduleUIUpdate(contents, content::INVALIDATE_TYPE_URL);

  if (contents_is_selected)
    contents->GetView()->SetInitialFocus();
}

///////////////////////////////////////////////////////////////////////////////
// Browser, PageNavigator implementation:

WebContents* Browser::OpenURL(const OpenURLParams& params) {
  return OpenURLFromTab(NULL, params);
}

///////////////////////////////////////////////////////////////////////////////
// Browser, TabStripModelObserver implementation:

void Browser::TabInsertedAt(WebContents* contents,
                            int index,
                            bool foreground) {
  SetAsDelegate(contents, this);
  SessionTabHelper* session_tab_helper =
      SessionTabHelper::FromWebContents(contents);
  session_tab_helper->SetWindowID(session_id());

  content::NotificationService::current()->Notify(
      chrome::NOTIFICATION_TAB_PARENTED,
      content::Source<content::WebContents>(contents),
      content::NotificationService::NoDetails());

  SyncHistoryWithTabs(index);

  // Make sure the loading state is updated correctly, otherwise the throbber
  // won't start if the page is loading.
  LoadingStateChanged(contents);

  interstitial_observers_.push_back(new InterstitialObserver(this, contents));

  SessionService* session_service =
      SessionServiceFactory::GetForProfile(profile_);
  if (session_service)
    session_service->TabInserted(contents);
}

void Browser::TabClosingAt(TabStripModel* tab_strip_model,
                           WebContents* contents,
                           int index) {
  fullscreen_controller_->OnTabClosing(contents);
  SessionService* session_service =
      SessionServiceFactory::GetForProfile(profile_);
  if (session_service)
    session_service->TabClosing(contents);
  content::NotificationService::current()->Notify(
      chrome::NOTIFICATION_TAB_CLOSING,
      content::Source<NavigationController>(&contents->GetController()),
      content::NotificationService::NoDetails());

  // Sever the WebContents' connection back to us.
  SetAsDelegate(contents, NULL);
}

void Browser::TabDetachedAt(WebContents* contents, int index) {
  TabDetachedAtImpl(contents, index, DETACH_TYPE_DETACH);
}

void Browser::TabDeactivated(WebContents* contents) {
  fullscreen_controller_->OnTabDeactivated(contents);
  search_delegate_->OnTabDeactivated(contents);

  // Save what the user's currently typing, so it can be restored when we
  // switch back to this tab.
  window_->GetLocationBar()->SaveStateToContents(contents);

  if (instant_controller_)
    instant_controller_->TabDeactivated(contents);
}

void Browser::ActiveTabChanged(WebContents* old_contents,
                               WebContents* new_contents,
                               int index,
                               bool user_gesture) {
  content::RecordAction(UserMetricsAction("ActiveTabChanged"));

  // On some platforms we want to automatically reload tabs that are
  // killed when the user selects them.
  bool did_reload = false;
  if (user_gesture && ShouldReloadCrashedTab(new_contents)) {
    LOG(WARNING) << "Reloading killed tab at " << index;
    static int reload_count = 0;
    UMA_HISTOGRAM_CUSTOM_COUNTS(
        "Tabs.SadTab.ReloadCount", ++reload_count, 1, 1000, 50);
    chrome::Reload(this, CURRENT_TAB);
    did_reload = true;
  }

  // Discarded tabs always get reloaded.
  if (!did_reload && tab_strip_model_->IsTabDiscarded(index)) {
    LOG(WARNING) << "Reloading discarded tab at " << index;
    static int reload_count = 0;
    UMA_HISTOGRAM_CUSTOM_COUNTS(
        "Tabs.Discard.ReloadCount", ++reload_count, 1, 1000, 50);
    chrome::Reload(this, CURRENT_TAB);
  }

  // If we have any update pending, do it now.
  if (chrome_updater_factory_.HasWeakPtrs() && old_contents)
    ProcessPendingUIUpdates();

  // Propagate the profile to the location bar.
  UpdateToolbar(true);

  // Propagate tab state to toolbar, tab-strip, etc.
  UpdateSearchState(new_contents);

  // Update reload/stop state.
  command_controller_->LoadingStateChanged(new_contents->IsLoading(), true);

  // Update commands to reflect current state.
  command_controller_->TabStateChanged();

  // Reset the status bubble.
  StatusBubble* status_bubble = GetStatusBubble();
  if (status_bubble) {
    status_bubble->Hide();

    // Show the loading state (if any).
    status_bubble->SetStatus(CoreTabHelper::FromWebContents(
        tab_strip_model_->GetActiveWebContents())->GetStatusText());
  }

  if (HasFindBarController()) {
    find_bar_controller_->ChangeWebContents(new_contents);
    find_bar_controller_->find_bar()->MoveWindowIfNecessary(gfx::Rect(), true);
  }

  // Update sessions. Don't force creation of sessions. If sessions doesn't
  // exist, the change will be picked up by sessions when created.
  SessionService* session_service =
      SessionServiceFactory::GetForProfileIfExisting(profile_);
  if (session_service && !tab_strip_model_->closing_all()) {
    session_service->SetSelectedTabInWindow(session_id(),
                                            tab_strip_model_->active_index());
  }

  UpdateBookmarkBarState(BOOKMARK_BAR_STATE_CHANGE_TAB_SWITCH);

  // This needs to be called after UpdateSearchState().
  if (instant_controller_)
    instant_controller_->ActiveTabChanged();
}

void Browser::TabMoved(WebContents* contents,
                       int from_index,
                       int to_index) {
  DCHECK(from_index >= 0 && to_index >= 0);
  // Notify the history service.
  SyncHistoryWithTabs(std::min(from_index, to_index));
}

void Browser::TabReplacedAt(TabStripModel* tab_strip_model,
                            WebContents* old_contents,
                            WebContents* new_contents,
                            int index) {
  TabDetachedAtImpl(old_contents, index, DETACH_TYPE_REPLACE);
  SessionService* session_service =
      SessionServiceFactory::GetForProfile(profile_);
  if (session_service)
    session_service->TabClosing(old_contents);
  TabInsertedAt(new_contents,
                index,
                (index == tab_strip_model_->active_index()));

  int entry_count = new_contents->GetController().GetEntryCount();
  if (entry_count > 0) {
    // Send out notification so that observers are updated appropriately.
    new_contents->GetController().NotifyEntryChanged(
        new_contents->GetController().GetEntryAtIndex(entry_count - 1),
        entry_count - 1);
  }

  if (session_service) {
    // The new_contents may end up with a different navigation stack. Force
    // the session service to update itself.
    session_service->TabRestored(new_contents,
                                 tab_strip_model_->IsTabPinned(index));
  }
}

void Browser::TabPinnedStateChanged(WebContents* contents, int index) {
  SessionService* session_service =
      SessionServiceFactory::GetForProfileIfExisting(profile());
  if (session_service) {
    SessionTabHelper* session_tab_helper =
        SessionTabHelper::FromWebContents(contents);
    session_service->SetPinnedState(session_id(),
                                    session_tab_helper->session_id(),
                                    tab_strip_model_->IsTabPinned(index));
  }
}

void Browser::TabStripEmpty() {
  // Close the frame after we return to the message loop (not immediately,
  // otherwise it will destroy this object before the stack has a chance to
  // cleanly unwind.)
  // Note: This will be called several times if TabStripEmpty is called several
  //       times. This is because it does not close the window if tabs are
  //       still present.
  MessageLoop::current()->PostTask(
      FROM_HERE, base::Bind(&Browser::CloseFrame, weak_factory_.GetWeakPtr()));

  // Instant may have visible WebContents that need to be detached before the
  // window system closes.
  instant_controller_.reset();
}

bool Browser::CanOverscrollContent() const {
#if defined(USE_AURA)
  bool overscroll_enabled = !CommandLine::ForCurrentProcess()->
      HasSwitch(switches::kDisableOverscrollHistoryNavigation);
  return overscroll_enabled ? !is_app() && !is_devtools() && is_type_tabbed() :
                              false;
#else
  return false;
#endif
}

bool Browser::PreHandleKeyboardEvent(content::WebContents* source,
                                     const NativeWebKeyboardEvent& event,
                                     bool* is_keyboard_shortcut) {
  // Escape exits tabbed fullscreen mode.
  // TODO(koz): Write a test for this http://crbug.com/100441.
  if (event.windowsKeyCode == 27 &&
      fullscreen_controller_->HandleUserPressedEscape()) {
    return true;
  }
  return window()->PreHandleKeyboardEvent(event, is_keyboard_shortcut);
}

void Browser::HandleKeyboardEvent(content::WebContents* source,
                                  const NativeWebKeyboardEvent& event) {
  window()->HandleKeyboardEvent(event);
}

bool Browser::TabsNeedBeforeUnloadFired() {
  return unload_controller_->TabsNeedBeforeUnloadFired();
}

bool Browser::IsMouseLocked() const {
  return fullscreen_controller_->IsMouseLocked();
}

void Browser::OnWindowDidShow() {
  if (window_has_shown_)
    return;
  window_has_shown_ = true;

// CurrentProcessInfo::CreationTime() is currently only implemented on Mac and
// Windows.
#if defined(OS_MACOSX) || defined(OS_WIN)
  // Measure the latency from startup till the first browser window becomes
  // visible.
  static bool is_first_browser_window = true;
  if (is_first_browser_window &&
      !startup_metric_utils::WasNonBrowserUIDisplayed()) {
    is_first_browser_window = false;
    const base::Time* process_creation_time =
        base::CurrentProcessInfo::CreationTime();

    if (process_creation_time) {
      UMA_HISTOGRAM_LONG_TIMES(
          "Startup.BrowserWindowDisplay",
          base::Time::Now() - *process_creation_time);
    }
  }
#endif  // defined(OS_MACOSX) || defined(OS_WIN)

  // Nothing to do for non-tabbed windows.
  if (!is_type_tabbed())
    return;

  // Show any pending global error bubble.
  /*
  GlobalErrorService* service =
      GlobalErrorServiceFactory::GetForProfile(profile());
  GlobalError* error = service->GetFirstGlobalErrorWithBubbleView();
  if (error)
    error->ShowBubbleView(this);
  */
}

void Browser::ShowFirstRunBubble() {
  /*
  window()->GetLocationBar()->ShowFirstRunBubble();
  */
}

void Browser::MaybeUpdateBookmarkBarStateForInstantOverlay(
    const chrome::search::Mode& mode) {
  // This is invoked by a platform-specific implementation of
  // |InstantOverlayController| to update bookmark bar state according to
  // Instant overlay state.
  // ModeChanged() updates bookmark bar state for all mode transitions except
  // when new mode is |SEARCH_SUGGESTIONS|, because that needs to be done when
  // the suggestions are ready.
  if (mode.is_search_suggestions() &&
      bookmark_bar_state_ == BookmarkBar::SHOW) {
    UpdateBookmarkBarState(BOOKMARK_BAR_STATE_CHANGE_TAB_STATE);
  }
}

void Browser::ShowDownload(content::DownloadItem* download) {
  if (!window())
    return;

  // If the download occurs in a new tab, and it's not a save page
  // download (started before initial navigation completed) close it.
  WebContents* source = download->GetWebContents();
  if (source && source->GetController().IsInitialNavigation() &&
      tab_strip_model_->count() > 1 && !download->IsSavePackageDownload()) {
    CloseContents(source);
  }

  // Some (app downloads) are not supposed to appear on the shelf.
  if (!DownloadItemModel(download).ShouldShowInShelf())
    return;

  // GetDownloadShelf creates the download shelf if it was not yet created.
  DownloadShelf* shelf = window()->GetDownloadShelf();
  shelf->AddDownload(download);
}

///////////////////////////////////////////////////////////////////////////////
// Browser, content::WebContentsDelegate implementation:

WebContents* Browser::OpenURLFromTab(WebContents* source,
                                     const OpenURLParams& params) {
  chrome::NavigateParams nav_params(this, params.url, params.transition);
  FillNavigateParamsFromOpenURLParams(&nav_params, params);
  nav_params.source_contents = source;
  nav_params.tabstrip_add_types = TabStripModel::ADD_NONE;
  nav_params.window_action = chrome::NavigateParams::SHOW_WINDOW;
  nav_params.user_gesture = true;
  chrome::Navigate(&nav_params);

  return nav_params.target_contents;
}

void Browser::NavigationStateChanged(const WebContents* source,
                                     unsigned changed_flags) {
  // Only update the UI when something visible has changed.
  if (changed_flags)
    ScheduleUIUpdate(source, changed_flags);

  // We can synchronously update commands since they will only change once per
  // navigation, so we don't have to worry about flickering. We do, however,
  // need to update the command state early on load to always present usable
  // actions in the face of slow-to-commit pages.
  if (changed_flags & (content::INVALIDATE_TYPE_URL |
                       content::INVALIDATE_TYPE_LOAD))
    command_controller_->TabStateChanged();
}

void Browser::AddNewContents(WebContents* source,
                             WebContents* new_contents,
                             WindowOpenDisposition disposition,
                             const gfx::Rect& initial_pos,
                             bool user_gesture,
                             bool* was_blocked) {
  chrome::AddWebContents(this, source, new_contents, disposition, initial_pos,
                         user_gesture, was_blocked);
}

void Browser::ActivateContents(WebContents* contents) {
  tab_strip_model_->ActivateTabAt(
      tab_strip_model_->GetIndexOfWebContents(contents), false);
  window_->Activate();
}

void Browser::DeactivateContents(WebContents* contents) {
  window_->Deactivate();
}

void Browser::LoadingStateChanged(WebContents* source) {
  window_->UpdateLoadingAnimations(tab_strip_model_->TabsAreLoading());
  window_->UpdateTitleBar();

  WebContents* selected_contents = tab_strip_model_->GetActiveWebContents();
  if (source == selected_contents) {
    bool is_loading = source->IsLoading();
    command_controller_->LoadingStateChanged(is_loading, false);
    if (GetStatusBubble()) {
      GetStatusBubble()->SetStatus(CoreTabHelper::FromWebContents(
          tab_strip_model_->GetActiveWebContents())->GetStatusText());
    }
  }
}

void Browser::CloseContents(WebContents* source) {
  if (unload_controller_->CanCloseContents(source))
    chrome::CloseWebContents(this, source, true);
}

void Browser::MoveContents(WebContents* source, const gfx::Rect& pos) {
  if (!IsPopupOrPanel(source)) {
    NOTREACHED() << "moving invalid browser type";
    return;
  }
  window_->SetBounds(pos);
}

bool Browser::IsPopupOrPanel(const WebContents* source) const {
  // A non-tabbed BROWSER is an unconstrained popup.
  return is_type_popup() || is_type_panel();
}

void Browser::UpdateTargetURL(WebContents* source, int32 page_id,
                              const GURL& url) {
  if (!GetStatusBubble())
    return;

  if (source == tab_strip_model_->GetActiveWebContents()) {
    PrefService* prefs = profile_->GetPrefs();
    GetStatusBubble()->SetURL(url, prefs->GetString(prefs::kAcceptLanguages));
  }
}

void Browser::ContentsMouseEvent(
    WebContents* source, const gfx::Point& location, bool motion) {
  if (!GetStatusBubble())
    return;

  if (source == tab_strip_model_->GetActiveWebContents()) {
    GetStatusBubble()->MouseMoved(location, !motion);
    if (!motion)
      GetStatusBubble()->SetURL(GURL(), std::string());
  }
}

void Browser::ContentsZoomChange(bool zoom_in) {
  chrome::ExecuteCommand(this, zoom_in ? IDC_ZOOM_PLUS : IDC_ZOOM_MINUS);
}

void Browser::WebContentsFocused(WebContents* contents) {
  window_->WebContentsFocused(contents);
}

bool Browser::TakeFocus(content::WebContents* source,
                        bool reverse) {
  content::NotificationService::current()->Notify(
      chrome::NOTIFICATION_FOCUS_RETURNED_TO_BROWSER,
      content::Source<Browser>(this),
      content::NotificationService::NoDetails());
  return false;
}

gfx::Rect Browser::GetRootWindowResizerRect() const {
  return window_->GetRootWindowResizerRect();
}

void Browser::BeforeUnloadFired(WebContents* web_contents,
                                bool proceed,
                                bool* proceed_to_fire_unload) {
  *proceed_to_fire_unload =
      unload_controller_->BeforeUnloadFired(web_contents, proceed);
}

bool Browser::ShouldFocusLocationBarByDefault(WebContents* source) {
  const content::NavigationEntry* entry =
      source->GetController().GetActiveEntry();
  return chrome::search::NavEntryIsInstantNTP(source, entry);
}

void Browser::SetFocusToLocationBar(bool select_all) {
  // Two differences between this and FocusLocationBar():
  // (1) This doesn't get recorded in user metrics, since it's called
  //     internally.
  // (2) This checks whether the location bar can be focused, and if not, clears
  //     the focus.  FocusLocationBar() is only reached when the location bar is
  //     focusable, but this may be reached at other times, e.g. while in
  //     fullscreen mode, where we need to leave focus in a consistent state.
  window_->SetFocusToLocationBar(select_all);
}

void Browser::RenderWidgetShowing() {
  window_->DisableInactiveFrame();
}

int Browser::GetExtraRenderViewHeight() const {
  return window_->GetExtraRenderViewHeight();
}

<<<<<<< HEAD
void Browser::OnStartDownload(WebContents* source,
                              content::DownloadItem* download) {
  return;
  WebContents* constrained = GetConstrainingWebContents(source);
  if (constrained != source) {
    // Download in a constrained popup is shown in the tab that opened it.
    //constrained->GetDelegate()->OnStartDownload(constrained, download);
    return;
  }

  if (!window())
    return;

  // GetDownloadShelf creates the download shelf if it was not yet created.
  DownloadShelf* shelf = window()->GetDownloadShelf();
  shelf->AddDownload(download);

  // If the download occurs in a new tab, and it's not a save page
  // download (started before initial navigation completed), close it.
  if (source->GetController().IsInitialNavigation() &&
      tab_strip_model_->count() > 1 && !download->IsSavePackageDownload())
    CloseContents(source);
}

=======
>>>>>>> d595a05b
void Browser::ViewSourceForTab(WebContents* source, const GURL& page_url) {
  DCHECK(source);
  chrome::ViewSource(this, source);
}

void Browser::ViewSourceForFrame(WebContents* source,
                                 const GURL& frame_url,
                                 const std::string& frame_content_state) {
  DCHECK(source);
  chrome::ViewSource(this, source, frame_url, frame_content_state);
}

void Browser::ShowRepostFormWarningDialog(WebContents* source) {
  TabModalConfirmDialog::Create(new RepostFormWarningController(source),
                                source);
}

bool Browser::ShouldCreateWebContents(
    WebContents* web_contents,
    int route_id,
    WindowContainerType window_container_type,
    const string16& frame_name,
    const GURL& target_url) {
  if (window_container_type == WINDOW_CONTAINER_TYPE_BACKGROUND) {
    // If a BackgroundContents is created, suppress the normal WebContents.
    return !MaybeCreateBackgroundContents(
        route_id, web_contents, frame_name, target_url);
  }

  return true;
}

void Browser::WebContentsCreated(WebContents* source_contents,
                                 int64 source_frame_id,
                                 const GURL& target_url,
                                 WebContents* new_contents) {
  // Adopt the WebContents now, so all observers are in place, as the network
  // requests for its initial navigation will start immediately. The WebContents
  // will later be inserted into this browser using Browser::Navigate via
  // AddNewContents.
  BrowserTabContents::AttachTabHelpers(new_contents);

  // Notify.
  RetargetingDetails details;
  details.source_web_contents = source_contents;
  details.source_frame_id = source_frame_id;
  details.target_url = target_url;
  details.target_web_contents = new_contents;
  details.not_yet_in_tabstrip = true;
  content::NotificationService::current()->Notify(
      chrome::NOTIFICATION_RETARGETING,
      content::Source<Profile>(profile_),
      content::Details<RetargetingDetails>(&details));
}

void Browser::ContentRestrictionsChanged(WebContents* source) {
  command_controller_->ContentRestrictionsChanged();
}

void Browser::RendererUnresponsive(WebContents* source) {
  // Ignore hangs if a tab is blocked.
  int index = tab_strip_model_->GetIndexOfWebContents(source);
  DCHECK_NE(TabStripModel::kNoTab, index);
  if (tab_strip_model_->IsTabBlocked(index))
    return;

  chrome::ShowHungRendererDialog(source);
}

void Browser::RendererResponsive(WebContents* source) {
  chrome::HideHungRendererDialog(source);
}

void Browser::WorkerCrashed(WebContents* source) {
  SimpleAlertInfoBarDelegate::Create(
      InfoBarService::FromWebContents(source), NULL,
      l10n_util::GetStringUTF16(IDS_WEBWORKER_CRASHED_PROMPT), true);
}

void Browser::DidNavigateMainFramePostCommit(WebContents* web_contents) {
  if (web_contents == tab_strip_model_->GetActiveWebContents())
    UpdateBookmarkBarState(BOOKMARK_BAR_STATE_CHANGE_TAB_STATE);
}

void Browser::DidNavigateToPendingEntry(WebContents* web_contents) {
  if (web_contents == tab_strip_model_->GetActiveWebContents())
    UpdateBookmarkBarState(BOOKMARK_BAR_STATE_CHANGE_TAB_STATE);
}

content::JavaScriptDialogManager* Browser::GetJavaScriptDialogManager() {
  return GetJavaScriptDialogManagerInstance();
}

content::ColorChooser* Browser::OpenColorChooser(WebContents* web_contents,
                                                 int color_chooser_id,
                                                 SkColor color) {
#if defined(OS_WIN)
  // On Windows, only create a color chooser if one doesn't exist, because we
  // can't close the old color chooser dialog.
  if (!color_chooser_.get())
    color_chooser_.reset(content::ColorChooser::Create(color_chooser_id,
                                                       web_contents,
                                                       color));
#else
  if (color_chooser_.get())
    color_chooser_->End();
  color_chooser_.reset(content::ColorChooser::Create(color_chooser_id,
                                                     web_contents,
                                                     color));
#endif
  return color_chooser_.get();
}

void Browser::DidEndColorChooser() {
  color_chooser_.reset();
}

void Browser::RunFileChooser(WebContents* web_contents,
                             const content::FileChooserParams& params) {
  FileSelectHelper::RunFileChooser(web_contents, params);
}

void Browser::EnumerateDirectory(WebContents* web_contents,
                                 int request_id,
                                 const base::FilePath& path) {
  FileSelectHelper::EnumerateDirectory(web_contents, request_id, path);
}

void Browser::ToggleFullscreenModeForTab(WebContents* web_contents,
                                         bool enter_fullscreen) {
  fullscreen_controller_->ToggleFullscreenModeForTab(web_contents,
                                                     enter_fullscreen);
}

bool Browser::IsFullscreenForTabOrPending(
    const WebContents* web_contents) const {
  return fullscreen_controller_->IsFullscreenForTabOrPending(web_contents);
}

void Browser::JSOutOfMemory(WebContents* web_contents) {
  JSOutOfMemoryHelper(web_contents);
}

void Browser::RegisterProtocolHandler(WebContents* web_contents,
                                      const std::string& protocol,
                                      const GURL& url,
                                      const string16& title,
                                      bool user_gesture) {
  RegisterProtocolHandlerHelper(
      web_contents, protocol, url, title, user_gesture, window());
}

void Browser::UpdatePreferredSize(WebContents* source,
                                  const gfx::Size& pref_size) {
  window_->UpdatePreferredSize(source, pref_size);
}

void Browser::ResizeDueToAutoResize(WebContents* source,
                                    const gfx::Size& new_size) {
  window_->ResizeDueToAutoResize(source, new_size);
}

void Browser::FindReply(WebContents* web_contents,
                        int request_id,
                        int number_of_matches,
                        const gfx::Rect& selection_rect,
                        int active_match_ordinal,
                        bool final_update) {
  FindReplyHelper(web_contents, request_id, number_of_matches, selection_rect,
                  active_match_ordinal, final_update);
}

void Browser::RequestToLockMouse(WebContents* web_contents,
                                 bool user_gesture,
                                 bool last_unlocked_by_target) {
  fullscreen_controller_->RequestToLockMouse(web_contents,
                                             user_gesture,
                                             last_unlocked_by_target);
}

void Browser::LostMouseLock() {
  fullscreen_controller_->LostMouseLock();
}

void Browser::RequestMediaAccessPermission(
    content::WebContents* web_contents,
    const content::MediaStreamRequest& request,
    const content::MediaResponseCallback& callback) {
  // The case when microphone access is requested together with screen capturing
  // is not supported yet. Just check requested video type to decide which
  // infobar to show.
  //
  // TODO(sergeyu): Add support for video stream with microphone, e.g. refactor
  // MediaStreamDevicesController to use a single infobar for both permissions,
  // or maybe show two infobars.
  if (request.video_type == content::MEDIA_SCREEN_VIDEO_CAPTURE)
    ScreenCaptureInfoBarDelegate::Create(web_contents, request, callback);
  else
    MediaStreamInfoBarDelegate::Create(web_contents, request, callback);
}

bool Browser::RequestPpapiBrokerPermission(
    WebContents* web_contents,
    const GURL& url,
    const base::FilePath& plugin_path,
    const base::Callback<void(bool)>& callback) {
  PepperBrokerInfoBarDelegate::Create(web_contents, url, plugin_path, callback);
  return true;
}

///////////////////////////////////////////////////////////////////////////////
// Browser, CoreTabHelperDelegate implementation:

void Browser::SwapTabContents(content::WebContents* old_contents,
                              content::WebContents* new_contents) {
  int index = tab_strip_model_->GetIndexOfWebContents(old_contents);
  DCHECK_NE(TabStripModel::kNoTab, index);
  tab_strip_model_->ReplaceWebContentsAt(index, new_contents);
}

bool Browser::CanReloadContents(content::WebContents* web_contents) const {
  return chrome::CanReload(this);
}

bool Browser::CanSaveContents(content::WebContents* web_contents) const {
  return chrome::CanSavePage(this);
}

///////////////////////////////////////////////////////////////////////////////
// Browser, SearchEngineTabHelperDelegate implementation:

void Browser::ConfirmAddSearchProvider(TemplateURL* template_url,
                                       Profile* profile) {
  window()->ConfirmAddSearchProvider(template_url, profile);
}

///////////////////////////////////////////////////////////////////////////////
// Browser, WebContentsModalDialogManagerDelegate implementation:

void Browser::SetWebContentsBlocked(content::WebContents* web_contents,
                                    bool blocked) {
  int index = tab_strip_model_->GetIndexOfWebContents(web_contents);
  if (index == TabStripModel::kNoTab) {
    NOTREACHED();
    return;
  }
  tab_strip_model_->SetTabBlocked(index, blocked);
  if (!blocked && tab_strip_model_->GetActiveWebContents() == web_contents)
    web_contents->GetView()->Focus();
}

bool Browser::GetDialogTopCenter(gfx::Point* point) {
  int y = 0;
  if (window_->GetConstrainedWindowTopY(&y)) {
    *point = gfx::Point(window_->GetBounds().width() / 2, y);
    return true;
  }

  return false;
}

///////////////////////////////////////////////////////////////////////////////
// Browser, BlockedContentTabHelperDelegate implementation:

content::WebContents* Browser::GetConstrainingWebContents(
    content::WebContents* source) {
  return source;
}

///////////////////////////////////////////////////////////////////////////////
// Browser, BookmarkTabHelperDelegate implementation:

void Browser::URLStarredChanged(content::WebContents* web_contents,
                                bool starred) {
  if (web_contents == tab_strip_model_->GetActiveWebContents())
    window_->SetStarredState(starred);
}

///////////////////////////////////////////////////////////////////////////////
// Browser, ZoomObserver implementation:

void Browser::OnZoomChanged(content::WebContents* source,
                            bool can_show_bubble) {
  if (source == tab_strip_model_->GetActiveWebContents()) {
    // Only show the zoom bubble for zoom changes in the active window.
    window_->ZoomChangedForActiveTab(can_show_bubble && window_->IsActive());
  }
}

///////////////////////////////////////////////////////////////////////////////
// Browser, ui::SelectFileDialog::Listener implementation:

void Browser::FileSelected(const base::FilePath& path, int index,
                           void* params) {
  FileSelectedWithExtraInfo(ui::SelectedFileInfo(path, path), index, params);
}

void Browser::FileSelectedWithExtraInfo(
    const ui::SelectedFileInfo& file_info,
    int index,
    void* params) {
  profile_->set_last_selected_directory(file_info.file_path.DirName());

  const base::FilePath& path = file_info.local_path;
  GURL file_url = net::FilePathToFileURL(path);

#if defined(OS_CHROMEOS)
  drive::util::ModifyDriveFileResourceUrl(profile_, path, &file_url);
#endif

  if (file_url.is_empty())
    return;

  OpenURL(OpenURLParams(
      file_url, Referrer(), CURRENT_TAB, content::PAGE_TRANSITION_TYPED,
      false));
}

///////////////////////////////////////////////////////////////////////////////
// Browser, content::NotificationObserver implementation:

void Browser::Observe(int type,
                      const content::NotificationSource& source,
                      const content::NotificationDetails& details) {
  switch (type) {
    case chrome::NOTIFICATION_EXTENSION_UNLOADED: {
      if (window()->GetLocationBar())
        window()->GetLocationBar()->UpdatePageActions();

      // Close any tabs from the unloaded extension, unless it's terminated,
      // in which case let the sad tabs remain.
      if (content::Details<extensions::UnloadedExtensionInfo>(
            details)->reason != extension_misc::UNLOAD_REASON_TERMINATE) {
        const Extension* extension =
            content::Details<extensions::UnloadedExtensionInfo>(
                details)->extension;
        // Iterate backwards as we may remove items while iterating.
        for (int i = tab_strip_model_->count() - 1; i >= 0; --i) {
          WebContents* web_contents = tab_strip_model_->GetWebContentsAt(i);
          // Two cases are handled here:
          // - The scheme check is for when an extension page is loaded in a
          //   tab, e.g. chrome-extension://id/page.html.
          // - The extension_app check is for apps, which can have non-extension
          //   schemes, e.g. https://mail.google.com if you have the Gmail app
          //   installed.
          if ((web_contents->GetURL().SchemeIs(extensions::kExtensionScheme) &&
               web_contents->GetURL().host() == extension->id()) ||
              (extensions::TabHelper::FromWebContents(
                   web_contents)->extension_app() == extension)) {
            tab_strip_model_->CloseWebContentsAt(i, TabStripModel::CLOSE_NONE);
          }
        }
      }
      break;
    }

    case chrome::NOTIFICATION_EXTENSION_PROCESS_TERMINATED: {
      Profile* profile = content::Source<Profile>(source).ptr();
      if (profile_->IsSameProfile(profile) && window()->GetLocationBar())
        window()->GetLocationBar()->InvalidatePageActions();
      break;
    }

    case chrome::NOTIFICATION_EXTENSION_UNINSTALLED:
    case chrome::NOTIFICATION_EXTENSION_LOADED:
      // During window creation on Windows we may end up calling into
      // SHAppBarMessage, which internally spawns a nested message loop. This
      // makes it possible for us to end up here before window creation has
      // completed,at which point window_ is NULL. See 94752 for details.
      if (window() && window()->GetLocationBar())
        window()->GetLocationBar()->UpdatePageActions();
      break;

#if defined(ENABLE_THEMES)
    case chrome::NOTIFICATION_BROWSER_THEME_CHANGED:
      window()->UserChangedTheme();
      break;
#endif

    case chrome::NOTIFICATION_WEB_CONTENT_SETTINGS_CHANGED: {
      WebContents* web_contents = content::Source<WebContents>(source).ptr();
      if (web_contents == tab_strip_model_->GetActiveWebContents()) {
        LocationBar* location_bar = window()->GetLocationBar();
        if (location_bar)
          location_bar->UpdateContentSettingsIcons();
      }
      break;
    }

    default:
      NOTREACHED() << "Got a notification we didn't register for.";
  }
}

void Browser::ModeChanged(const chrome::search::Mode& old_mode,
                          const chrome::search::Mode& new_mode) {
  // If new mode is |SEARCH_SUGGESTIONS|, don't update bookmark bar state now;
  // wait till the Instant overlay is ready to show suggestions before hiding
  // the bookmark bar (in MaybeUpdateBookmarkBarStateForInstantOverlay()).
  // TODO(kuan): but for now, only delay updating bookmark bar state if origin
  // is |DEFAULT|; other origins require more complex logic to be implemented
  // to prevent jankiness caused by hiding bookmark bar, so just hide the
  // bookmark bar immediately and tolerate the jankiness for a while.
  // For other mode transitions, update bookmark bar state accordingly.
  if (new_mode.is_search_suggestions() &&
      new_mode.is_origin_default() &&
      bookmark_bar_state_ == BookmarkBar::SHOW) {
    return;
  }
  UpdateBookmarkBarState(BOOKMARK_BAR_STATE_CHANGE_TAB_STATE);
}

///////////////////////////////////////////////////////////////////////////////
// Browser, Command and state updating (private):

void Browser::OnDevToolsDisabledChanged() {
  if (profile_->GetPrefs()->GetBoolean(prefs::kDevToolsDisabled))
    content::DevToolsManager::GetInstance()->CloseAllClientHosts();
}

void Browser::MarkHomePageAsChanged() {
  profile_->GetPrefs()->SetBoolean(prefs::kHomePageChanged, true);
}

///////////////////////////////////////////////////////////////////////////////
// Browser, UI update coalescing and handling (private):

void Browser::UpdateToolbar(bool should_restore_state) {
  window_->UpdateToolbar(tab_strip_model_->GetActiveWebContents(),
                         should_restore_state);
}

void Browser::UpdateSearchState(WebContents* contents) {
  if (chrome::search::IsInstantExtendedAPIEnabled())
    search_delegate_->OnTabActivated(contents);
}

void Browser::ScheduleUIUpdate(const WebContents* source,
                               unsigned changed_flags) {
  if (!source)
    return;

  // Do some synchronous updates.
  if (changed_flags & content::INVALIDATE_TYPE_URL &&
      source == tab_strip_model_->GetActiveWebContents()) {
    // Only update the URL for the current tab. Note that we do not update
    // the navigation commands since those would have already been updated
    // synchronously by NavigationStateChanged.
    UpdateToolbar(false);
    changed_flags &= ~content::INVALIDATE_TYPE_URL;
  }
  if (changed_flags & content::INVALIDATE_TYPE_LOAD) {
    // Update the loading state synchronously. This is so the throbber will
    // immediately start/stop, which gives a more snappy feel. We want to do
    // this for any tab so they start & stop quickly.
    tab_strip_model_->UpdateWebContentsStateAt(
        tab_strip_model_->GetIndexOfWebContents(source),
        TabStripModelObserver::LOADING_ONLY);
    // The status bubble needs to be updated during INVALIDATE_TYPE_LOAD too,
    // but we do that asynchronously by not stripping INVALIDATE_TYPE_LOAD from
    // changed_flags.
  }

  if (changed_flags & content::INVALIDATE_TYPE_TITLE && !source->IsLoading()) {
    // To correctly calculate whether the title changed while not loading
    // we need to process the update synchronously. This state only matters for
    // the TabStripModel, so we notify the TabStripModel now and notify others
    // asynchronously.
    tab_strip_model_->UpdateWebContentsStateAt(
        tab_strip_model_->GetIndexOfWebContents(source),
        TabStripModelObserver::TITLE_NOT_LOADING);
  }

  // If the only updates were synchronously handled above, we're done.
  if (changed_flags == 0)
    return;

  // Save the dirty bits.
  scheduled_updates_[source] |= changed_flags;

  if (!chrome_updater_factory_.HasWeakPtrs()) {
    // No task currently scheduled, start another.
    MessageLoop::current()->PostDelayedTask(
        FROM_HERE,
        base::Bind(&Browser::ProcessPendingUIUpdates,
                   chrome_updater_factory_.GetWeakPtr()),
        base::TimeDelta::FromMilliseconds(kUIUpdateCoalescingTimeMS));
  }
}

void Browser::ProcessPendingUIUpdates() {
#ifndef NDEBUG
  // Validate that all tabs we have pending updates for exist. This is scary
  // because the pending list must be kept in sync with any detached or
  // deleted tabs.
  for (UpdateMap::const_iterator i = scheduled_updates_.begin();
       i != scheduled_updates_.end(); ++i) {
    bool found = false;
    for (int tab = 0; tab < tab_strip_model_->count(); tab++) {
      if (tab_strip_model_->GetWebContentsAt(tab) == i->first) {
        found = true;
        break;
      }
    }
    DCHECK(found);
  }
#endif

  chrome_updater_factory_.InvalidateWeakPtrs();

  for (UpdateMap::const_iterator i = scheduled_updates_.begin();
       i != scheduled_updates_.end(); ++i) {
    // Do not dereference |contents|, it may be out-of-date!
    const WebContents* contents = i->first;
    unsigned flags = i->second;

    if (contents == tab_strip_model_->GetActiveWebContents()) {
      // Updates that only matter when the tab is selected go here.

      if (flags & content::INVALIDATE_TYPE_PAGE_ACTIONS) {
        LocationBar* location_bar = window()->GetLocationBar();
        if (location_bar)
          location_bar->UpdatePageActions();
      }
      // Updating the URL happens synchronously in ScheduleUIUpdate.
      if (flags & content::INVALIDATE_TYPE_LOAD && GetStatusBubble()) {
        GetStatusBubble()->SetStatus(CoreTabHelper::FromWebContents(
            tab_strip_model_->GetActiveWebContents())->GetStatusText());
      }

      if (flags & (content::INVALIDATE_TYPE_TAB |
                   content::INVALIDATE_TYPE_TITLE)) {
        window_->UpdateTitleBar();
      }
    }

    // Updates that don't depend upon the selected state go here.
    if (flags &
        (content::INVALIDATE_TYPE_TAB | content::INVALIDATE_TYPE_TITLE)) {
      tab_strip_model_->UpdateWebContentsStateAt(
          tab_strip_model_->GetIndexOfWebContents(contents),
          TabStripModelObserver::ALL);
    }

    // We don't need to process INVALIDATE_STATE, since that's not visible.
  }

  scheduled_updates_.clear();
}

void Browser::RemoveScheduledUpdatesFor(WebContents* contents) {
  if (!contents)
    return;

  UpdateMap::iterator i = scheduled_updates_.find(contents);
  if (i != scheduled_updates_.end())
    scheduled_updates_.erase(i);
}

///////////////////////////////////////////////////////////////////////////////
// Browser, Getters for UI (private):

StatusBubble* Browser::GetStatusBubble() {
  // In kiosk and exclusive app mode, we want to always hide the status bubble.
  if (chrome::IsRunningInAppMode())
    return NULL;

  return window_ ? window_->GetStatusBubble() : NULL;
}

///////////////////////////////////////////////////////////////////////////////
// Browser, Session restore functions (private):

void Browser::SyncHistoryWithTabs(int index) {
  SessionService* session_service =
      SessionServiceFactory::GetForProfileIfExisting(profile());
  if (session_service) {
    for (int i = index; i < tab_strip_model_->count(); ++i) {
      WebContents* web_contents = tab_strip_model_->GetWebContentsAt(i);
      if (web_contents) {
        SessionTabHelper* session_tab_helper =
            SessionTabHelper::FromWebContents(web_contents);
        session_service->SetTabIndexInWindow(
            session_id(), session_tab_helper->session_id(), i);
        session_service->SetPinnedState(
            session_id(),
            session_tab_helper->session_id(),
            tab_strip_model_->IsTabPinned(i));
      }
    }
  }
}

///////////////////////////////////////////////////////////////////////////////
// Browser, In-progress download termination handling (private):

bool Browser::CanCloseWithInProgressDownloads() {
  // If we've prompted, we need to hear from the user before we
  // can close.
  if (cancel_download_confirmation_state_ != NOT_PROMPTED)
    return cancel_download_confirmation_state_ != WAITING_FOR_RESPONSE;

  int num_downloads_blocking;
  if (DOWNLOAD_CLOSE_OK ==
      OkToCloseWithInProgressDownloads(&num_downloads_blocking))
    return true;

  // Closing this window will kill some downloads; prompt to make sure
  // that's ok.
  cancel_download_confirmation_state_ = WAITING_FOR_RESPONSE;
  window_->ConfirmBrowserCloseWithPendingDownloads();

  // Return false so the browser does not close.  We'll close if the user
  // confirms in the dialog.
  return false;
}

///////////////////////////////////////////////////////////////////////////////
// Browser, Assorted utility functions (private):

void Browser::SetAsDelegate(WebContents* web_contents, Browser* delegate) {
  // WebContents...
  web_contents->SetDelegate(delegate);

  // ...and all the helpers.
  BlockedContentTabHelper::FromWebContents(web_contents)->
      set_delegate(delegate);
  BookmarkTabHelper::FromWebContents(web_contents)->set_delegate(delegate);
  WebContentsModalDialogManager::FromWebContents(web_contents)->
      set_delegate(delegate);
  CoreTabHelper::FromWebContents(web_contents)->set_delegate(delegate);
  SearchEngineTabHelper::FromWebContents(web_contents)->set_delegate(delegate);
  ZoomController::FromWebContents(web_contents)->set_observer(delegate);
}

void Browser::CloseFrame() {
  window_->Close();
}

void Browser::TabDetachedAtImpl(content::WebContents* contents,
                                int index,
                                DetachType type) {
  if (type == DETACH_TYPE_DETACH) {
    // Save the current location bar state, but only if the tab being detached
    // is the selected tab.  Because saving state can conditionally revert the
    // location bar, saving the current tab's location bar state to a
    // non-selected tab can corrupt both tabs.
    if (contents == tab_strip_model_->GetActiveWebContents()) {
      LocationBar* location_bar = window()->GetLocationBar();
      if (location_bar)
        location_bar->SaveStateToContents(contents);
    }

    if (!tab_strip_model_->closing_all())
      SyncHistoryWithTabs(0);
  }

  SetAsDelegate(contents, NULL);
  RemoveScheduledUpdatesFor(contents);

  if (find_bar_controller_.get() && index == tab_strip_model_->active_index()) {
    find_bar_controller_->ChangeWebContents(NULL);
  }

  // Stop observing search model changes for this tab.
  search_delegate_->OnTabDetached(contents);

  for (size_t i = 0; i < interstitial_observers_.size(); i++) {
    if (interstitial_observers_[i]->web_contents() != contents)
      continue;

    delete interstitial_observers_[i];
    interstitial_observers_.erase(interstitial_observers_.begin() + i);
    return;
  }
}

bool Browser::SupportsWindowFeatureImpl(WindowFeature feature,
                                        bool check_fullscreen) const {
  bool hide_ui_for_fullscreen = check_fullscreen && ShouldHideUIForFullscreen();

  unsigned int features = FEATURE_INFOBAR | FEATURE_DOWNLOADSHELF;

  if (is_type_tabbed())
    features |= FEATURE_BOOKMARKBAR;

  if (!hide_ui_for_fullscreen) {
    if (!is_type_tabbed())
      features |= FEATURE_TITLEBAR;

    if (is_type_tabbed())
      features |= FEATURE_TABSTRIP;

    if (is_type_tabbed())
      features |= FEATURE_TOOLBAR;

    if (!is_app())
      features |= FEATURE_LOCATIONBAR;
  }
  return !!(features & feature);
}

void Browser::UpdateBookmarkBarState(BookmarkBarStateChangeReason reason) {
  BookmarkBar::State state;
  // The bookmark bar is hidden in fullscreen mode, unless on the new tab page.
  if (browser_defaults::bookmarks_enabled &&
      profile_->GetPrefs()->GetBoolean(prefs::kShowBookmarkBar) &&
      !ShouldHideUIForFullscreen()) {
    state = BookmarkBar::SHOW;
  } else {
    WebContents* web_contents = tab_strip_model_->GetActiveWebContents();
    BookmarkTabHelper* bookmark_tab_helper =
        web_contents ? BookmarkTabHelper::FromWebContents(web_contents) : NULL;
    if (bookmark_tab_helper && bookmark_tab_helper->ShouldShowBookmarkBar())
      state = BookmarkBar::DETACHED;
    else
      state = BookmarkBar::HIDDEN;
  }

  // Don't allow the bookmark bar to be shown in suggestions mode.
#if !defined(OS_MACOSX)
  if (search_model_->mode().is_search_suggestions())
    state = BookmarkBar::HIDDEN;
#endif

  // Don't allow detached bookmark bar to be shown in suggestions or results
  // modes.
  if (state == BookmarkBar::DETACHED && search_model_->mode().is_search())
    state = BookmarkBar::HIDDEN;

  if (state == bookmark_bar_state_)
    return;

  bookmark_bar_state_ = state;

  if (!window_)
    return;  // This is called from the constructor when window_ is NULL.

  if (reason == BOOKMARK_BAR_STATE_CHANGE_TAB_SWITCH) {
    // Don't notify BrowserWindow on a tab switch as at the time this is invoked
    // BrowserWindow hasn't yet switched tabs. The BrowserWindow implementations
    // end up querying state once they process the tab switch.
    return;
  }

  bool shouldAnimate = reason == BOOKMARK_BAR_STATE_CHANGE_PREF_CHANGE;
  window_->BookmarkBarStateChanged(shouldAnimate ?
      BookmarkBar::ANIMATE_STATE_CHANGE :
      BookmarkBar::DONT_ANIMATE_STATE_CHANGE);
}

bool Browser::ShouldHideUIForFullscreen() const {
  // Windows and GTK remove the top controls in fullscreen, but Mac and Ash
  // keep the controls in a slide-down panel.
  return window_ && window_->ShouldHideUIForFullscreen();
}

bool Browser::MaybeCreateBackgroundContents(int route_id,
                                            WebContents* opener_web_contents,
                                            const string16& frame_name,
                                            const GURL& target_url) {
  GURL opener_url = opener_web_contents->GetURL();
  ExtensionService* extensions_service =
      extensions::ExtensionSystem::Get(profile_)->extension_service();

  if (!opener_url.is_valid() ||
      frame_name.empty() ||
      !extensions_service ||
      !extensions_service->is_ready())
    return false;

  // Only hosted apps have web extents, so this ensures that only hosted apps
  // can create BackgroundContents. We don't have to check for background
  // permission as that is checked in RenderMessageFilter when the CreateWindow
  // message is processed.
  const Extension* extension =
      extensions_service->extensions()->GetHostedAppByURL(
          ExtensionURLInfo(opener_url));
  if (!extension)
    return false;

  // No BackgroundContents allowed if BackgroundContentsService doesn't exist.
  BackgroundContentsService* service =
      BackgroundContentsServiceFactory::GetForProfile(profile_);
  if (!service)
    return false;

  // Ensure that we're trying to open this from the extension's process.
  SiteInstance* opener_site_instance = opener_web_contents->GetSiteInstance();
  extensions::ProcessMap* process_map = extensions_service->process_map();
  if (!opener_site_instance->GetProcess() ||
      !process_map->Contains(
          extension->id(), opener_site_instance->GetProcess()->GetID())) {
    return false;
  }

  // Only allow a single background contents per app.
  bool allow_js_access = extensions::BackgroundInfo::AllowJSAccess(extension);
  BackgroundContents* existing =
      service->GetAppBackgroundContents(ASCIIToUTF16(extension->id()));
  if (existing) {
    // For non-scriptable background contents, ignore the request altogether,
    // (returning true, so that a regular WebContents isn't created either).
    if (!allow_js_access)
      return true;
    // For scriptable background pages, if one already exists, close it (even
    // if it was specified in the manifest).
    DLOG(INFO) << "Closing existing BackgroundContents for " << opener_url;
    delete existing;
  }

  // If script access is not allowed, create the the background contents in a
  // new SiteInstance, so that a separate process is used.
  scoped_refptr<content::SiteInstance> site_instance =
      allow_js_access ?
      opener_site_instance :
      content::SiteInstance::Create(opener_web_contents->GetBrowserContext());

  // Passed all the checks, so this should be created as a BackgroundContents.
  BackgroundContents* contents = service->CreateBackgroundContents(
      site_instance,
      route_id,
      profile_,
      frame_name,
      ASCIIToUTF16(extension->id()));

  // When a separate process is used, the original renderer cannot access the
  // new window later, thus we need to navigate the window now.
  if (contents && !allow_js_access) {
    contents->web_contents()->GetController().LoadURL(
        target_url,
        content::Referrer(),
        content::PAGE_TRANSITION_LINK,
        std::string());  // No extra headers.
  }

  return contents != NULL;
}<|MERGE_RESOLUTION|>--- conflicted
+++ resolved
@@ -1424,33 +1424,6 @@
   return window_->GetExtraRenderViewHeight();
 }
 
-<<<<<<< HEAD
-void Browser::OnStartDownload(WebContents* source,
-                              content::DownloadItem* download) {
-  return;
-  WebContents* constrained = GetConstrainingWebContents(source);
-  if (constrained != source) {
-    // Download in a constrained popup is shown in the tab that opened it.
-    //constrained->GetDelegate()->OnStartDownload(constrained, download);
-    return;
-  }
-
-  if (!window())
-    return;
-
-  // GetDownloadShelf creates the download shelf if it was not yet created.
-  DownloadShelf* shelf = window()->GetDownloadShelf();
-  shelf->AddDownload(download);
-
-  // If the download occurs in a new tab, and it's not a save page
-  // download (started before initial navigation completed), close it.
-  if (source->GetController().IsInitialNavigation() &&
-      tab_strip_model_->count() > 1 && !download->IsSavePackageDownload())
-    CloseContents(source);
-}
-
-=======
->>>>>>> d595a05b
 void Browser::ViewSourceForTab(WebContents* source, const GURL& page_url) {
   DCHECK(source);
   chrome::ViewSource(this, source);
