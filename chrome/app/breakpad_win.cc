// Copyright (c) 2012 The Chromium Authors. All rights reserved.
// Use of this source code is governed by a BSD-style license that can be
// found in the LICENSE file.

#include "chrome/app/breakpad_win.h"

#include <windows.h>
#include <shellapi.h>
#include <tchar.h>
#include <userenv.h>

#include <algorithm>
#include <vector>

#include "base/base_switches.h"
#include "base/command_line.h"
#include "base/debug/crash_logging.h"
#include "base/environment.h"
#include "base/file_util.h"
#include "base/file_version_info.h"
#include "base/memory/scoped_ptr.h"
#include "base/string_util.h"
#include "base/string16.h"
#include "base/stringprintf.h"
#include "base/strings/string_split.h"
#include "base/utf_string_conversions.h"
#include "base/win/registry.h"
#include "base/win/win_util.h"
#include "breakpad/src/client/windows/handler/exception_handler.h"
#include "chrome/app/breakpad_field_trial_win.h"
#include "chrome/app/crash_analysis_win.h"
#include "chrome/app/hard_error_handler_win.h"
#include "chrome/common/child_process_logging.h"
#include "chrome/common/chrome_result_codes.h"
#include "chrome/common/chrome_switches.h"
#include "chrome/common/crash_keys.h"
#include "chrome/common/env_vars.h"
#include "chrome/installer/util/google_chrome_sxs_distribution.h"
#include "chrome/installer/util/google_update_settings.h"
#include "chrome/installer/util/install_util.h"
#include "policy/policy_constants.h"

// userenv.dll is required for GetProfileType().
#pragma comment(lib, "userenv.lib")

namespace breakpad_win {

// TODO(raymes): Modify the way custom crash info is stored. g_custom_entries
// is way too too fragile. See
// https://code.google.com/p/chromium/issues/detail?id=137062.
std::vector<google_breakpad::CustomInfoEntry>* g_custom_entries = NULL;
size_t g_num_of_experiments_offset = 0;
size_t g_experiment_chunks_offset = 0;
bool g_deferred_crash_uploads = false;

}   // namespace breakpad_win

using breakpad_win::g_custom_entries;
using breakpad_win::g_experiment_chunks_offset;
using breakpad_win::g_num_of_experiments_offset;
using breakpad_win::g_deferred_crash_uploads;

namespace {

// Minidump with stacks, PEB, TEB, and unloaded module list.
const MINIDUMP_TYPE kSmallDumpType = static_cast<MINIDUMP_TYPE>(
    MiniDumpWithProcessThreadData |  // Get PEB and TEB.
    MiniDumpWithUnloadedModules);  // Get unloaded modules when available.

// Minidump with all of the above, plus memory referenced from stack.
const MINIDUMP_TYPE kLargerDumpType = static_cast<MINIDUMP_TYPE>(
    MiniDumpWithProcessThreadData |  // Get PEB and TEB.
    MiniDumpWithUnloadedModules |  // Get unloaded modules when available.
    MiniDumpWithIndirectlyReferencedMemory);  // Get memory referenced by stack.

// Large dump with all process memory.
const MINIDUMP_TYPE kFullDumpType = static_cast<MINIDUMP_TYPE>(
    MiniDumpWithFullMemory |  // Full memory from process.
    MiniDumpWithProcessThreadData |  // Get PEB and TEB.
    MiniDumpWithHandleData |  // Get all handle information.
    MiniDumpWithUnloadedModules);  // Get unloaded modules when available.

const char kPipeNameVar[] = "CHROME_BREAKPAD_PIPE_NAME";

const wchar_t kGoogleUpdatePipeName[] = L"\\\\.\\pipe\\GoogleCrashServices\\";
const wchar_t kChromePipeName[] = L"\\\\.\\pipe\\ChromeCrashServices";

// This is the well known SID for the system principal.
const wchar_t kSystemPrincipalSid[] =L"S-1-5-18";

// This is the minimum version of google update that is required for deferred
// crash uploads to work.
const char kMinUpdateVersion[] = "1.3.21.115";

google_breakpad::ExceptionHandler* g_breakpad = NULL;
google_breakpad::ExceptionHandler* g_dumphandler_no_crash = NULL;
CrashAnalysis* g_crash_analysis = NULL;

static size_t g_url_chunks_offset = 0;
static size_t g_num_of_extensions_offset = 0;
static size_t g_extension_ids_offset = 0;
static size_t g_client_id_offset = 0;
static size_t g_gpu_info_offset = 0;
static size_t g_printer_info_offset = 0;
static size_t g_num_of_views_offset = 0;
static size_t g_num_switches_offset = 0;
static size_t g_switches_offset = 0;
static size_t g_dynamic_keys_offset = 0;
typedef std::map<std::string, google_breakpad::CustomInfoEntry*>
    DynamicEntriesMap;
DynamicEntriesMap* g_dynamic_entries = NULL;
static size_t g_dynamic_entries_count = 0;

// Maximum length for plugin path to include in plugin crash reports.
const size_t kMaxPluginPathLength = 256;

// Dumps the current process memory.
extern "C" void __declspec(dllexport) __cdecl DumpProcess() {
  if (g_breakpad)
    g_breakpad->WriteMinidump();
}

// Used for dumping a process state when there is no crash.
extern "C" void __declspec(dllexport) __cdecl DumpProcessWithoutCrash() {
  if (g_dumphandler_no_crash) {
    g_dumphandler_no_crash->WriteMinidump();
  }
}

// We need to prevent ICF from folding DumpForHangDebuggingThread() and
// DumpProcessWithoutCrashThread() together, since that makes them
// indistinguishable in crash dumps. We do this by making the function
// bodies unique, and prevent optimization from shuffling things around.
MSVC_DISABLE_OPTIMIZE()
MSVC_PUSH_DISABLE_WARNING(4748)

DWORD WINAPI DumpProcessWithoutCrashThread(void*) {
  DumpProcessWithoutCrash();
  return 0;
}

// The following two functions do exactly the same thing as the two above. But
// we want the signatures to be different so that we can easily track them in
// crash reports.
// TODO(yzshen): Remove when enough information is collected and the hang rate
// of pepper/renderer processes is reduced.
DWORD WINAPI DumpForHangDebuggingThread(void*) {
  DumpProcessWithoutCrash();
  LOG(INFO) << "dumped for hang debugging";
  return 0;
}

MSVC_POP_WARNING()
MSVC_ENABLE_OPTIMIZE()

// Injects a thread into a remote process to dump state when there is no crash.
extern "C" HANDLE __declspec(dllexport) __cdecl
InjectDumpProcessWithoutCrash(HANDLE process) {
  return CreateRemoteThread(process, NULL, 0, DumpProcessWithoutCrashThread,
                            0, 0, NULL);
}

extern "C" HANDLE __declspec(dllexport) __cdecl
InjectDumpForHangDebugging(HANDLE process) {
  return CreateRemoteThread(process, NULL, 0, DumpForHangDebuggingThread,
                            0, 0, NULL);
}

extern "C" void DumpProcessAbnormalSignature() {
  if (!g_breakpad)
    return;
  g_custom_entries->push_back(
      google_breakpad::CustomInfoEntry(L"unusual-crash-signature", L""));
  g_breakpad->WriteMinidump();
}

// Reduces the size of the string |str| to a max of 64 chars. Required because
// breakpad's CustomInfoEntry raises an invalid_parameter error if the string
// we want to set is longer.
std::wstring TrimToBreakpadMax(const std::wstring& str) {
  std::wstring shorter(str);
  return shorter.substr(0,
      google_breakpad::CustomInfoEntry::kValueMaxLength - 1);
}

static void SetIntegerValue(size_t offset, int value) {
  if (!g_custom_entries)
    return;

  base::wcslcpy((*g_custom_entries)[offset].value,
                base::StringPrintf(L"%d", value).c_str(),
                google_breakpad::CustomInfoEntry::kValueMaxLength);
}

bool IsBoringCommandLineSwitch(const std::wstring& flag) {
  return StartsWith(flag, L"--channel=", true) ||

         // No point to including this since we already have a ptype field.
         StartsWith(flag, L"--type=", true) ||

         // Not particularly interesting
         StartsWith(flag, L"--flash-broker=", true) ||

         // Just about everything has this, don't bother.
         StartsWith(flag, L"/prefetch:", true) ||

         // We handle the plugin path separately since it is usually too big
         // to fit in the switches (limited to 63 characters).
         StartsWith(flag, L"--plugin-path=", true) ||

         // This is too big so we end up truncating it anyway.
         StartsWith(flag, L"--force-fieldtest=", true) ||

         // These surround the flags that were added by about:flags, it lets
         // you distinguish which flags were added manually via the command
         // line versus those added through about:flags. For the most part
         // we don't care how an option was enabled, so we strip these.
         // (If you need to know can always look at the PEB).
         flag == L"--flag-switches-begin" ||
         flag == L"--flag-switches-end";
}

// Note that this is suffixed with "2" due to a parameter change that was made
// to the predecessor "SetCommandLine()". If the signature changes again, use
// a new name.
extern "C" void __declspec(dllexport) __cdecl SetCommandLine2(
    const wchar_t** argv, size_t argc) {
  if (!g_custom_entries)
    return;

  // Copy up to the kMaxSwitches arguments into the custom entries array. Skip
  // past the first argument, as it is just the executable path.
  size_t argv_i = 1;
  size_t num_added = 0;

  for (; argv_i < argc && num_added < kMaxSwitches; ++argv_i) {
    // Don't bother including boring command line switches in crash reports.
    if (IsBoringCommandLineSwitch(argv[argv_i]))
      continue;

    base::wcslcpy((*g_custom_entries)[g_switches_offset + num_added].value,
                  argv[argv_i],
                  google_breakpad::CustomInfoEntry::kValueMaxLength);
    num_added++;
  }

  // Make note of the total number of switches. This is useful in case we have
  // truncated at kMaxSwitches, to see how many were unaccounted for.
  SetIntegerValue(g_num_switches_offset, static_cast<int>(argc) - 1);
}

// Appends the plugin path to |g_custom_entries|.
void SetPluginPath(const std::wstring& path) {
  DCHECK(g_custom_entries);

  if (path.size() > kMaxPluginPathLength) {
    // If the path is too long, truncate from the start rather than the end,
    // since we want to be able to recover the DLL name.
    SetPluginPath(path.substr(path.size() - kMaxPluginPathLength));
    return;
  }

  // The chunk size without terminator.
  const size_t kChunkSize = static_cast<size_t>(
      google_breakpad::CustomInfoEntry::kValueMaxLength - 1);

  int chunk_index = 0;
  size_t chunk_start = 0;  // Current position inside |path|

  for (chunk_start = 0; chunk_start < path.size(); chunk_index++) {
    size_t chunk_length = std::min(kChunkSize, path.size() - chunk_start);

    g_custom_entries->push_back(google_breakpad::CustomInfoEntry(
        base::StringPrintf(L"plugin-path-chunk-%i", chunk_index + 1).c_str(),
        path.substr(chunk_start, chunk_length).c_str()));

    chunk_start += chunk_length;
  }
}

// Returns a string containing a list of all modifiers for the loaded profile.
std::wstring GetProfileType() {
  std::wstring profile_type;
  DWORD profile_bits = 0;
  if (::GetProfileType(&profile_bits)) {
    static const struct {
      DWORD bit;
      const wchar_t* name;
    } kBitNames[] = {
      { PT_MANDATORY, L"mandatory" },
      { PT_ROAMING, L"roaming" },
      { PT_TEMPORARY, L"temporary" },
    };
    for (size_t i = 0; i < arraysize(kBitNames); ++i) {
      const DWORD this_bit = kBitNames[i].bit;
      if ((profile_bits & this_bit) != 0) {
        profile_type.append(kBitNames[i].name);
        profile_bits &= ~this_bit;
        if (profile_bits != 0)
          profile_type.append(L", ");
      }
    }
  } else {
    DWORD last_error = ::GetLastError();
    base::SStringPrintf(&profile_type, L"error %u", last_error);
  }
  return profile_type;
}

// Returns the custom info structure based on the dll in parameter and the
// process type.
google_breakpad::CustomClientInfo* GetCustomInfo(const std::wstring& exe_path,
                                                 const std::wstring& type,
                                                 const std::wstring& channel) {
  scoped_ptr<FileVersionInfo>
      version_info(FileVersionInfo::CreateFileVersionInfo(
          base::FilePath(exe_path)));

  std::wstring version, product;
  std::wstring special_build;
  if (version_info.get()) {
    // Get the information from the file.
    version = version_info->product_version();
    if (!version_info->is_official_build())
      version.append(L"-devel");

    const CommandLine& command = *CommandLine::ForCurrentProcess();
    if (command.HasSwitch(switches::kChromeFrame)) {
      product = L"ChromeFrame";
    } else {
      product = version_info->product_short_name();
    }

    special_build = version_info->special_build();
  } else {
    // No version info found. Make up the values.
     product = L"Chrome";
     version = L"0.0.0.0-devel";
  }

  // We only expect this method to be called once per process.
  DCHECK(!g_custom_entries);
  g_custom_entries = new std::vector<google_breakpad::CustomInfoEntry>;

  // Common g_custom_entries.
  g_custom_entries->push_back(
      google_breakpad::CustomInfoEntry(L"ver", version.c_str()));
  g_custom_entries->push_back(
      google_breakpad::CustomInfoEntry(L"prod", product.c_str()));
  g_custom_entries->push_back(
      google_breakpad::CustomInfoEntry(L"plat", L"Win32"));
  g_custom_entries->push_back(
      google_breakpad::CustomInfoEntry(L"ptype", type.c_str()));
  g_custom_entries->push_back(
      google_breakpad::CustomInfoEntry(L"channel", channel.c_str()));
  g_custom_entries->push_back(
      google_breakpad::CustomInfoEntry(L"profile-type",
                                       GetProfileType().c_str()));

  if (g_deferred_crash_uploads)
    g_custom_entries->push_back(
        google_breakpad::CustomInfoEntry(L"deferred-upload", L"true"));

  if (!special_build.empty())
    g_custom_entries->push_back(
        google_breakpad::CustomInfoEntry(L"special", special_build.c_str()));

  g_num_of_extensions_offset = g_custom_entries->size();
  g_custom_entries->push_back(
      google_breakpad::CustomInfoEntry(L"num-extensions", L"N/A"));

  g_extension_ids_offset = g_custom_entries->size();
  // one-based index for the name suffix.
  for (int i = 1; i <= kMaxReportedActiveExtensions; ++i) {
    g_custom_entries->push_back(google_breakpad::CustomInfoEntry(
        base::StringPrintf(L"extension-%i", i).c_str(), L""));
  }

  // Add empty values for the gpu_info. We'll put the actual values when we
  // collect them at this location.
  g_gpu_info_offset = g_custom_entries->size();
  static const wchar_t* const kGpuEntries[] = {
    L"gpu-venid",
    L"gpu-devid",
    L"gpu-driver",
    L"gpu-psver",
    L"gpu-vsver",
  };
  for (size_t i = 0; i < arraysize(kGpuEntries); ++i) {
    g_custom_entries->push_back(
        google_breakpad::CustomInfoEntry(kGpuEntries[i], L""));
  }

  // Add empty values for the prn_info-*. We'll put the actual values when we
  // collect them at this location.
  g_printer_info_offset = g_custom_entries->size();
  // one-based index for the name suffix.
  for (size_t i = 1; i <= kMaxReportedPrinterRecords; ++i) {
    g_custom_entries->push_back(
        google_breakpad::CustomInfoEntry(
            base::StringPrintf(L"prn-info-%d", i).c_str(), L""));
  }

  // Read the id from registry. If reporting has never been enabled
  // the result will be empty string. Its OK since when user enables reporting
  // we will insert the new value at this location.
  std::wstring guid;
  GoogleUpdateSettings::GetMetricsId(&guid);
  g_client_id_offset = g_custom_entries->size();
  g_custom_entries->push_back(
      google_breakpad::CustomInfoEntry(L"guid", guid.c_str()));

  // Add empty values for the command line switches. We will fill them with
  // actual values as part of SetCommandLine2().
  g_num_switches_offset = g_custom_entries->size();
  g_custom_entries->push_back(
      google_breakpad::CustomInfoEntry(L"num-switches", L""));

  g_switches_offset = g_custom_entries->size();
  // one-based index for the name suffix.
  for (int i = 1; i <= kMaxSwitches; ++i) {
    g_custom_entries->push_back(google_breakpad::CustomInfoEntry(
        base::StringPrintf(L"switch-%i", i).c_str(), L""));
  }

  // Fill in the command line arguments using CommandLine::ForCurrentProcess().
  // The browser process may call SetCommandLine2() again later on with a
  // command line that has been augmented with the about:flags experiments.
  std::vector<const wchar_t*> switches;
  StringVectorToCStringVector(
      CommandLine::ForCurrentProcess()->argv(), &switches);
  SetCommandLine2(&switches[0], switches.size());

  if (type == L"renderer" || type == L"plugin" || type == L"ppapi" ||
      type == L"gpu-process") {
    g_num_of_views_offset = g_custom_entries->size();
    g_custom_entries->push_back(
        google_breakpad::CustomInfoEntry(L"num-views", L""));
    // Create entries for the URL. Currently we only allow each chunk to be 64
    // characters, which isn't enough for a URL. As a hack we create 8 entries
    // and split the URL across the g_custom_entries.
    g_url_chunks_offset = g_custom_entries->size();
    // one-based index for the name suffix.
    for (int i = 1; i <= kMaxUrlChunks; ++i) {
      g_custom_entries->push_back(google_breakpad::CustomInfoEntry(
          base::StringPrintf(L"url-chunk-%i", i).c_str(), L""));
    }

    if (type == L"plugin" || type == L"ppapi") {
      std::wstring plugin_path =
          CommandLine::ForCurrentProcess()->GetSwitchValueNative("plugin-path");
      if (!plugin_path.empty())
        SetPluginPath(plugin_path);
    }
  } else {
    g_custom_entries->push_back(
        google_breakpad::CustomInfoEntry(L"num-views", L"N/A"));
  }

  g_num_of_experiments_offset = g_custom_entries->size();
  g_custom_entries->push_back(
      google_breakpad::CustomInfoEntry(L"num-experiments", L"N/A"));

  g_experiment_chunks_offset = g_custom_entries->size();
  // We depend on this in UpdateExperiments...
  DCHECK_NE(0UL, g_experiment_chunks_offset);
  // And the test code depends on this.
  DCHECK_EQ(g_num_of_experiments_offset + 1, g_experiment_chunks_offset);
  // one-based index for the name suffix.
  for (int i = 1; i <= kMaxReportedVariationChunks; ++i) {
    g_custom_entries->push_back(google_breakpad::CustomInfoEntry(
        base::StringPrintf(L"experiment-chunk-%i", i).c_str(), L""));
  }

  // Create space for dynamic ad-hoc keys. The names and values are set using
  // the API defined in base/debug/crash_logging.h.
  g_dynamic_entries_count = crash_keys::RegisterChromeCrashKeys();
  g_dynamic_keys_offset = g_custom_entries->size();
  for (size_t i = 0; i < g_dynamic_entries_count; ++i) {
    // The names will be mutated as they are set. Un-numbered since these are
    // merely placeholders. The name cannot be empty because Breakpad's
    // HTTPUpload will interpret that as an invalid parameter.
    g_custom_entries->push_back(
        google_breakpad::CustomInfoEntry(L"unspecified-crash-key", L""));
  }
  g_dynamic_entries = new DynamicEntriesMap;

  static google_breakpad::CustomClientInfo custom_client_info;
  custom_client_info.entries = &g_custom_entries->front();
  custom_client_info.count = g_custom_entries->size();

  return &custom_client_info;
}

// This callback is used when we want to get a dump without crashing the
// process.
bool DumpDoneCallbackWhenNoCrash(const wchar_t*, const wchar_t*, void*,
                                 EXCEPTION_POINTERS* ex_info,
                                 MDRawAssertionInfo*, bool) {
  return true;
}

// This callback is executed when the browser process has crashed, after
// the crash dump has been created. We need to minimize the amount of work
// done here since we have potentially corrupted process. Our job is to
// spawn another instance of chrome which will show a 'chrome has crashed'
// dialog. This code needs to live in the exe and thus has no access to
// facilities such as the i18n helpers.
bool DumpDoneCallback(const wchar_t*, const wchar_t*, void*,
                      EXCEPTION_POINTERS* ex_info,
                      MDRawAssertionInfo*, bool) {
<<<<<<< HEAD
  // If the exception is because there was a problem loading a delay-loaded
  // module, then show the user a dialog explaining the problem and then exit.
  //if (DelayLoadFailureExceptionMessageBox(ex_info))
=======
  // Check if the exception is one of the kind which would not be solved
  // by simply restarting chrome. In this case we show a message box with
  // and exit silently. Remember that chrome is in a crashed state so we
  // can't show our own UI from this process.
  if (HardErrorHandler(ex_info))
>>>>>>> d595a05b
    return true;

  // We set CHROME_CRASHED env var. If the CHROME_RESTART is present.
  // This signals the child process to show the 'chrome has crashed' dialog.
  scoped_ptr<base::Environment> env(base::Environment::Create());
  if (!env->HasVar(env_vars::kRestartInfo)) {
    return true;
  }
  env->SetVar(env_vars::kShowRestart, "1");
  // Now we just start chrome browser with the same command line.
  STARTUPINFOW si = {sizeof(si)};
  PROCESS_INFORMATION pi;
  if (::CreateProcessW(NULL, ::GetCommandLineW(), NULL, NULL, FALSE,
                       CREATE_UNICODE_ENVIRONMENT, NULL, NULL, &si, &pi)) {
    ::CloseHandle(pi.hProcess);
    ::CloseHandle(pi.hThread);
  }
  // After this return we will be terminated. The actual return value is
  // not used at all.
  return true;
}

// flag to indicate that we are already handling an exception.
volatile LONG handling_exception = 0;

// This callback is used when there is no crash. Note: Unlike the
// |FilterCallback| below this does not do dupe detection. It is upto the caller
// to implement it.
bool FilterCallbackWhenNoCrash(
    void*, EXCEPTION_POINTERS*, MDRawAssertionInfo*) {
  return true;
}

// This callback is executed when the Chrome process has crashed and *before*
// the crash dump is created. To prevent duplicate crash reports we
// make every thread calling this method, except the very first one,
// go to sleep.
bool FilterCallback(void*, EXCEPTION_POINTERS*, MDRawAssertionInfo*) {
  // Capture every thread except the first one in the sleep. We don't
  // want multiple threads to concurrently report exceptions.
  if (::InterlockedCompareExchange(&handling_exception, 1, 0) == 1) {
    ::Sleep(INFINITE);
  }
  return true;
}

// Previous unhandled filter. Will be called if not null when we
// intercept a crash.
LPTOP_LEVEL_EXCEPTION_FILTER previous_filter = NULL;

// Exception filter used when breakpad is not enabled. We just display
// the "Do you want to restart" message and then we call the previous filter.
long WINAPI ChromeExceptionFilter(EXCEPTION_POINTERS* info) {
  DumpDoneCallback(NULL, NULL, NULL, info, NULL, false);

  if (previous_filter)
    return previous_filter(info);

  return EXCEPTION_EXECUTE_HANDLER;
}

// Exception filter for the service process used when breakpad is not enabled.
// We just display the "Do you want to restart" message and then die
// (without calling the previous filter).
long WINAPI ServiceExceptionFilter(EXCEPTION_POINTERS* info) {
  DumpDoneCallback(NULL, NULL, NULL, info, NULL, false);
  return EXCEPTION_EXECUTE_HANDLER;
}

extern "C" void __declspec(dllexport) __cdecl SetActiveURL(
    const wchar_t* url_cstring) {
  DCHECK(url_cstring);

  if (!g_custom_entries)
    return;

  std::wstring url(url_cstring);
  size_t chunk_index = 0;
  size_t url_size = url.size();

  // Split the url across all the chunks.
  for (size_t url_offset = 0;
       chunk_index < kMaxUrlChunks && url_offset < url_size; ++chunk_index) {
    size_t current_chunk_size = std::min(url_size - url_offset,
        static_cast<size_t>(
            google_breakpad::CustomInfoEntry::kValueMaxLength - 1));

    wchar_t* entry_value =
        (*g_custom_entries)[g_url_chunks_offset + chunk_index].value;
    url._Copy_s(entry_value,
                google_breakpad::CustomInfoEntry::kValueMaxLength,
                current_chunk_size, url_offset);
    entry_value[current_chunk_size] = L'\0';
    url_offset += current_chunk_size;
  }

  // And null terminate any unneeded chunks.
  for (; chunk_index < kMaxUrlChunks; ++chunk_index)
    (*g_custom_entries)[g_url_chunks_offset + chunk_index].value[0] = L'\0';
}

extern "C" void __declspec(dllexport) __cdecl SetClientId(
    const wchar_t* client_id) {
  if (client_id == NULL)
    return;

  if (!g_custom_entries)
    return;

  base::wcslcpy((*g_custom_entries)[g_client_id_offset].value,
                client_id,
                google_breakpad::CustomInfoEntry::kValueMaxLength);
}

extern "C" void __declspec(dllexport) __cdecl SetNumberOfExtensions(
    int number_of_extensions) {
  SetIntegerValue(g_num_of_extensions_offset, number_of_extensions);
}

extern "C" void __declspec(dllexport) __cdecl SetExtensionID(
    int index, const wchar_t* id) {
  DCHECK(id);
  DCHECK(index < kMaxReportedActiveExtensions);

  if (!g_custom_entries)
    return;

  base::wcslcpy((*g_custom_entries)[g_extension_ids_offset + index].value,
                id,
                google_breakpad::CustomInfoEntry::kValueMaxLength);
}

extern "C" void __declspec(dllexport) __cdecl SetGpuInfo(
    const wchar_t* vendor_id, const wchar_t* device_id,
    const wchar_t* driver_version, const wchar_t* pixel_shader_version,
    const wchar_t* vertex_shader_version) {
  if (!g_custom_entries)
    return;

  const wchar_t* info[] = {
    vendor_id,
    device_id,
    driver_version,
    pixel_shader_version,
    vertex_shader_version
  };

  for (size_t i = 0; i < arraysize(info); ++i) {
    base::wcslcpy((*g_custom_entries)[g_gpu_info_offset + i].value,
                  info[i],
                  google_breakpad::CustomInfoEntry::kValueMaxLength);
  }
}

extern "C" void __declspec(dllexport) __cdecl SetPrinterInfo(
    const wchar_t* printer_info) {
  if (!g_custom_entries)
    return;
  std::vector<string16> info;
  base::SplitString(printer_info, L';', &info);
  DCHECK_LE(info.size(), kMaxReportedPrinterRecords);
  info.resize(kMaxReportedPrinterRecords);
  for (size_t i = 0; i < info.size(); ++i) {
    base::wcslcpy((*g_custom_entries)[g_printer_info_offset + i].value,
                info[i].c_str(),
                google_breakpad::CustomInfoEntry::kValueMaxLength);
  }
}

extern "C" void __declspec(dllexport) __cdecl SetNumberOfViews(
    int number_of_views) {
  SetIntegerValue(g_num_of_views_offset, number_of_views);
}

void SetCrashKeyValue(const base::StringPiece& key,
                      const base::StringPiece& value) {
  std::string key_string = key.as_string();

  DynamicEntriesMap::iterator it = g_dynamic_entries->find(key_string);
  google_breakpad::CustomInfoEntry* entry = NULL;
  if (it == g_dynamic_entries->end()) {
    if (g_dynamic_keys_offset >= g_dynamic_entries_count)
      return;
    entry = &(*g_custom_entries)[g_dynamic_keys_offset++];
    g_dynamic_entries->insert(std::make_pair(key_string, entry));
  } else {
    entry = it->second;
  }

  entry->set(UTF8ToWide(key).data(), UTF8ToWide(value).data());
}

void ClearCrashKeyValue(const base::StringPiece& key) {
  DynamicEntriesMap::iterator it = g_dynamic_entries->find(key.as_string());
  if (it == g_dynamic_entries->end())
    return;

  it->second->set_value(NULL);
}

}  // namespace

namespace testing {

// Access to namespace protected functions for testing purposes.
void InitCustomInfoEntries() {
  GetCustomInfo(L"", L"", L"");
}

}  // namespace testing

bool WrapMessageBoxWithSEH(const wchar_t* text, const wchar_t* caption,
                           UINT flags, bool* exit_now) {
  // We wrap the call to MessageBoxW with a SEH handler because it some
  // machines with CursorXP, PeaDict or with FontExplorer installed it crashes
  // uncontrollably here. Being this a best effort deal we better go away.
  __try {
    *exit_now = (IDOK != ::MessageBoxW(NULL, text, caption, flags));
  } __except(EXCEPTION_EXECUTE_HANDLER) {
    // Its not safe to continue executing, exit silently here.
    ::TerminateProcess(::GetCurrentProcess(),
                       chrome::RESULT_CODE_RESPAWN_FAILED);
  }

  return true;
}

// This function is executed by the child process that DumpDoneCallback()
// spawned and basically just shows the 'chrome has crashed' dialog if
// the CHROME_CRASHED environment variable is present.
bool ShowRestartDialogIfCrashed(bool* exit_now) {
  if (!::GetEnvironmentVariableW(ASCIIToWide(env_vars::kShowRestart).c_str(),
                                 NULL, 0)) {
    return false;
  }

  // Only show this for the browser process. See crbug.com/132119.
  const CommandLine& command_line = *CommandLine::ForCurrentProcess();
  std::string process_type =
      command_line.GetSwitchValueASCII(switches::kProcessType);
  if (!process_type.empty()) {
    return false;
  }

  DWORD len = ::GetEnvironmentVariableW(
      ASCIIToWide(env_vars::kRestartInfo).c_str(), NULL, 0);
  if (!len)
    return true;

  wchar_t* restart_data = new wchar_t[len + 1];
  ::GetEnvironmentVariableW(ASCIIToWide(env_vars::kRestartInfo).c_str(),
                            restart_data, len);
  restart_data[len] = 0;
  // The CHROME_RESTART var contains the dialog strings separated by '|'.
  // See ChromeBrowserMainPartsWin::PrepareRestartOnCrashEnviroment()
  // for details.
  std::vector<std::wstring> dlg_strings;
  base::SplitString(restart_data, L'|', &dlg_strings);
  delete[] restart_data;
  if (dlg_strings.size() < 3)
    return true;

  // If the UI layout is right-to-left, we need to pass the appropriate MB_XXX
  // flags so that an RTL message box is displayed.
  UINT flags = MB_OKCANCEL | MB_ICONWARNING;
  if (dlg_strings[2] == ASCIIToWide(env_vars::kRtlLocale))
    flags |= MB_RIGHT | MB_RTLREADING;

  return WrapMessageBoxWithSEH(dlg_strings[1].c_str(), dlg_strings[0].c_str(),
                               flags, exit_now);
}

// Crashes the process after generating a dump for the provided exception. Note
// that the crash reporter should be initialized before calling this function
// for it to do anything.
extern "C" int __declspec(dllexport) CrashForException(
    EXCEPTION_POINTERS* info) {
  if (g_breakpad) {
    g_breakpad->WriteMinidumpForException(info);
    if (g_crash_analysis)
      g_crash_analysis->Analyze(info);
    ::TerminateProcess(::GetCurrentProcess(), content::RESULT_CODE_KILLED);
  }
  return EXCEPTION_CONTINUE_SEARCH;
}

// Determine whether configuration management allows loading the crash reporter.
// Since the configuration management infrastructure is not initialized at this
// point, we read the corresponding registry key directly. The return status
// indicates whether policy data was successfully read. If it is true, |result|
// contains the value set by policy.
static bool MetricsReportingControlledByPolicy(bool* result) {
  std::wstring key_name = UTF8ToWide(policy::key::kMetricsReportingEnabled);
  DWORD value = 0;
  base::win::RegKey hklm_policy_key(HKEY_LOCAL_MACHINE,
                                    policy::kRegistryMandatorySubKey, KEY_READ);
  if (hklm_policy_key.ReadValueDW(key_name.c_str(), &value) == ERROR_SUCCESS) {
    *result = value != 0;
    return true;
  }

  base::win::RegKey hkcu_policy_key(HKEY_CURRENT_USER,
                                    policy::kRegistryMandatorySubKey, KEY_READ);
  if (hkcu_policy_key.ReadValueDW(key_name.c_str(), &value) == ERROR_SUCCESS) {
    *result = value != 0;
    return true;
  }

  return false;
}

// Check whether the installed version of google update supports deferred
// uploads of crash reports.
static bool DeferredUploadsSupported(bool system_install) {
  Version update_version =
      GoogleUpdateSettings::GetGoogleUpdateVersion(system_install);
  if (!update_version.IsValid() ||
      update_version.IsOlderThan(std::string(kMinUpdateVersion)))
    return false;

  return true;
}

static void InitPipeNameEnvVar(bool is_per_user_install) {
  scoped_ptr<base::Environment> env(base::Environment::Create());
  if (env->HasVar(kPipeNameVar)) {
    // The Breakpad pipe name is already configured: nothing to do.
    return;
  }

  // Check whether configuration management controls crash reporting.
  bool crash_reporting_enabled = true;
  bool controlled_by_policy =
      MetricsReportingControlledByPolicy(&crash_reporting_enabled);

  const CommandLine& command = *CommandLine::ForCurrentProcess();
  bool use_crash_service = !controlled_by_policy &&
      ((command.HasSwitch(switches::kNoErrorDialogs) ||
      GetEnvironmentVariable(
          ASCIIToWide(env_vars::kHeadless).c_str(), NULL, 0)));

  std::wstring pipe_name;
  if (use_crash_service) {
    // Crash reporting is done by crash_service.exe.
    pipe_name = kChromePipeName;
  } else {
    // We want to use the Google Update crash reporting. We need to check if the
    // user allows it first (in case the administrator didn't already decide
    // via policy).
    if (!controlled_by_policy)
      crash_reporting_enabled = GoogleUpdateSettings::GetCollectStatsConsent();

    if (!crash_reporting_enabled) {
      if (!controlled_by_policy &&
          DeferredUploadsSupported(!is_per_user_install))
        g_deferred_crash_uploads = true;
      else
        return;
    }

    // Build the pipe name. It can be either:
    // System-wide install: "NamedPipe\GoogleCrashServices\S-1-5-18"
    // Per-user install: "NamedPipe\GoogleCrashServices\<user SID>"
    std::wstring user_sid;
    if (is_per_user_install) {
      if (!base::win::GetUserSidString(&user_sid)) {
        return;
      }
    } else {
      user_sid = kSystemPrincipalSid;
    }

    pipe_name = kGoogleUpdatePipeName;
    pipe_name += user_sid;
  }
  env->SetVar(kPipeNameVar, WideToASCII(pipe_name));
}

void InitCrashReporter() {
  const CommandLine& command = *CommandLine::ForCurrentProcess();
  if (command.HasSwitch(switches::kDisableBreakpad))
    return;

  // Disable the message box for assertions.
  _CrtSetReportMode(_CRT_ASSERT, 0);

  std::wstring process_type =
    command.GetSwitchValueNative(switches::kProcessType);
  if (process_type.empty())
    process_type = L"browser";

  wchar_t exe_path[MAX_PATH];
  exe_path[0] = 0;
  GetModuleFileNameW(NULL, exe_path, MAX_PATH);

  bool is_per_user_install = InstallUtil::IsPerUserInstall(exe_path);

  std::wstring channel_string;
  GoogleUpdateSettings::GetChromeChannelAndModifiers(!is_per_user_install,
                                                     &channel_string);

  base::debug::SetCrashKeyReportingFunctions(
      &SetCrashKeyValue, &ClearCrashKeyValue);

  google_breakpad::CustomClientInfo* custom_info =
      GetCustomInfo(exe_path, process_type, channel_string);

  google_breakpad::ExceptionHandler::MinidumpCallback callback = NULL;
  LPTOP_LEVEL_EXCEPTION_FILTER default_filter = NULL;
  // We install the post-dump callback only for the browser and service
  // processes. It spawns a new browser/service process.
  if (process_type == L"browser") {
    callback = &DumpDoneCallback;
    default_filter = &ChromeExceptionFilter;
  } else if (process_type == L"service") {
    callback = &DumpDoneCallback;
    default_filter = &ServiceExceptionFilter;
  }

  if (process_type == L"browser") {
    InitPipeNameEnvVar(is_per_user_install);
  }

  scoped_ptr<base::Environment> env(base::Environment::Create());
  std::string pipe_name_ascii;
  if (!env->GetVar(kPipeNameVar, &pipe_name_ascii)) {
    // Breakpad is not enabled.  Configuration is managed or the user
    // did not allow Google Update to send crashes.  We need to use
    // our default crash handler instead, but only for the
    // browser/service processes.
    if (default_filter)
      InitDefaultCrashCallback(default_filter);
    return;
  }
  std::wstring pipe_name = ASCIIToWide(pipe_name_ascii);

#ifdef _WIN64
  // The protocol for connecting to the out-of-process Breakpad crash
  // reporter is different for x86-32 and x86-64: the message sizes
  // are different because the message struct contains a pointer.  As
  // a result, there are two different named pipes to connect to.  The
  // 64-bit one is distinguished with an "-x64" suffix.
  pipe_name += L"-x64";
#endif

  // Get the alternate dump directory. We use the temp path.
  wchar_t temp_dir[MAX_PATH] = {0};
  ::GetTempPathW(MAX_PATH, temp_dir);

  MINIDUMP_TYPE dump_type = kSmallDumpType;
  // Capture full memory if explicitly instructed to.
  if (command.HasSwitch(switches::kFullMemoryCrashReport)) {
    dump_type = kFullDumpType;
  } else {
    std::wstring channel_name(
        GoogleUpdateSettings::GetChromeChannel(!is_per_user_install));

    // Capture more detail in crash dumps for beta and dev channel builds.
    if (channel_name == L"dev" || channel_name == L"beta" ||
        channel_name == GoogleChromeSxSDistribution::ChannelName())
      dump_type = kLargerDumpType;
  }

  g_breakpad = new google_breakpad::ExceptionHandler(temp_dir, &FilterCallback,
                   callback, NULL,
                   google_breakpad::ExceptionHandler::HANDLER_ALL,
                   dump_type, pipe_name.c_str(), custom_info);

  // Now initialize the non crash dump handler.
  g_dumphandler_no_crash = new google_breakpad::ExceptionHandler(temp_dir,
      &FilterCallbackWhenNoCrash,
      &DumpDoneCallbackWhenNoCrash,
      NULL,
      // Set the handler to none so this handler would not be added to
      // |handler_stack_| in |ExceptionHandler| which is a list of exception
      // handlers.
      google_breakpad::ExceptionHandler::HANDLER_NONE,
      dump_type, pipe_name.c_str(), custom_info);

  if (command.HasSwitch(switches::kPerformCrashAnalysis))
    g_crash_analysis = new CrashAnalysis();

  if (g_breakpad->IsOutOfProcess()) {
    // Tells breakpad to handle breakpoint and single step exceptions.
    // This might break JIT debuggers, but at least it will always
    // generate a crashdump for these exceptions.
    g_breakpad->set_handle_debug_exceptions(true);
  }
}

void InitDefaultCrashCallback(LPTOP_LEVEL_EXCEPTION_FILTER filter) {
  previous_filter = SetUnhandledExceptionFilter(filter);
}

void StringVectorToCStringVector(const std::vector<std::wstring>& wstrings,
                                 std::vector<const wchar_t*>* cstrings) {
  cstrings->clear();
  cstrings->reserve(wstrings.size());
  for (size_t i = 0; i < wstrings.size(); ++i)
    cstrings->push_back(wstrings[i].c_str());
}<|MERGE_RESOLUTION|>--- conflicted
+++ resolved
@@ -509,17 +509,11 @@
 bool DumpDoneCallback(const wchar_t*, const wchar_t*, void*,
                       EXCEPTION_POINTERS* ex_info,
                       MDRawAssertionInfo*, bool) {
-<<<<<<< HEAD
-  // If the exception is because there was a problem loading a delay-loaded
-  // module, then show the user a dialog explaining the problem and then exit.
-  //if (DelayLoadFailureExceptionMessageBox(ex_info))
-=======
   // Check if the exception is one of the kind which would not be solved
   // by simply restarting chrome. In this case we show a message box with
   // and exit silently. Remember that chrome is in a crashed state so we
   // can't show our own UI from this process.
   if (HardErrorHandler(ex_info))
->>>>>>> d595a05b
     return true;
 
   // We set CHROME_CRASHED env var. If the CHROME_RESTART is present.
