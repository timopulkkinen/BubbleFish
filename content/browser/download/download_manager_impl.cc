--- conflicted
+++ resolved
@@ -627,27 +627,6 @@
   return item;
 }
 
-<<<<<<< HEAD
-// TODO(asanka) Move into an observer.
-void DownloadManagerImpl::ShowDownloadInBrowser(DownloadItemImpl* download) {
-	NOTREACHED();
-/*
-// The 'contents' may no longer exist if the user closed the contents before
-  // we get this start completion event.
-  WebContents* content = download->GetWebContents();
-
-  // If the contents no longer exists, we ask the embedder to suggest another
-  // contents.
-  if (!content && delegate_)
-    content = delegate_->GetAlternativeWebContentsToNotifyForDownload();
-
-  if (content && content->GetDelegate())
-    content->GetDelegate()->OnStartDownload(content, download);
-	*/
-}
-
-=======
->>>>>>> d595a05b
 int DownloadManagerImpl::InProgressCount() const {
   int count = 0;
   for (DownloadMap::const_iterator it = downloads_.begin();
