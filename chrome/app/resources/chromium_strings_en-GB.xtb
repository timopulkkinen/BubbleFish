--- conflicted
+++ resolved
@@ -2,17 +2,11 @@
 <!DOCTYPE translationbundle>
 <translationbundle lang="en-GB">
 <translation id="6676384891291319759">Access the Internet</translation>
-<<<<<<< HEAD
 <translation id="6373523479360886564">Are you sure you want to uninstall Infomonitor Player?</translation>
 <translation id="6510925080656968729">Uninstall Infomonitor Player</translation>
 <translation id="6893813176749746474">Infomonitor Player has been updated, but you haven't used it for 30 days or more.</translation>
-=======
-<translation id="6373523479360886564">Are you sure you want to uninstall Chromium?</translation>
-<translation id="6510925080656968729">Uninstall Chromium</translation>
-<translation id="6893813176749746474">Chromium has been updated, but you haven't used it for 30 days or more.</translation>
-<translation id="1550579416447684632">Launch Chromium apps</translation>
-<translation id="4267347018362241535">Chromium App Launcher is a standalone platform for Chromium apps.</translation>
->>>>>>> 3ba139b9
+<translation id="1550579416447684632">Launch Infomonitor Player apps</translation>
+<translation id="4267347018362241535">Infomonitor Player App Launcher is a standalone platform for Infomonitor Player apps.</translation>
 <translation id="2770231113462710648">Change default browser to:</translation>
 <translation id="6613594504749178791">Your changes will take effect the next time you relaunch Infomonitor Player.</translation>
 <translation id="3748537968684000502">You are viewing a secure Infomonitor Player page.</translation>
@@ -20,7 +14,6 @@
 <translation id="1065672644894730302">Your preferences cannot be read.
 
 Some features may be unavailable and changes to preferences won't be saved.</translation>
-<<<<<<< HEAD
 <translation id="4222661289444749267">Infomonitor Player Frame Update.</translation>
 <translation id="2843244238218937196">Infomonitor Player Renderer</translation>
 <translation id="7128196614940529818">Infomonitor Player Frame is already installed and available to all users of this computer. If you want to install Infomonitor Player Frame at the user level, you must first uninstall the system-level version installed by an administrator.</translation>
@@ -33,110 +26,61 @@
 <translation id="4103959775970322855">Infomonitor Player has been updated to <ph name="VERSION"/></translation>
 <translation id="4285930937574705105">Installation failed due to unspecified error. If Google Chrome is currently running, please close it and try again.</translation>
 <translation id="2589479092236095792">Infomonitor Player Autofill settings</translation>
-=======
-<translation id="4222661289444749267">Chromium Frame Update.</translation>
-<translation id="2843244238218937196">Chromium Renderer</translation>
-<translation id="7128196614940529818">Chromium Frame is already installed and available to all users of this computer. If you want to install Chromium Frame at the user level, you must first uninstall the system-level version installed by an administrator.</translation>
-<translation id="731644333568559921">Update &amp;Chromium OS</translation>
-<translation id="7421823331379285070">Chromium requires Windows XP or later. Some features may not work.</translation>
-<translation id="3549345495227188780">Get Started with Chromium OS</translation>
-<translation id="4330297532943865716">A conflicting installation of Chromium or Chromium Frame was found on the system. Please uninstall it and try again.</translation>
-<translation id="6953661834318318668">Chromium Toolbar</translation>
-<translation id="7097100943370017396">Chromium is no longer updating because your operating system is obsolete.</translation>
-<translation id="2245147136185581459">Chromium Captive Portal detector</translation>
-<translation id="4285930937574705105">Installation failed due to unspecified error. If Google Chrome is currently running, please close it and try again.</translation>
-<translation id="2589479092236095792">Chromium Autofill settings</translation>
-<translation id="658492233547000995">Use the Chromium Apps Launcher to launch your apps.</translation>
->>>>>>> 3ba139b9
+<translation id="658492233547000995">Use the Infomonitor Player  Apps Launcher to launch your apps.</translation>
 <translation id="3555616473548901994">Uninstallation complete.</translation>
 <translation id="3674409928058572366">Infomonitor Player App Host</translation>
 <translation id="2886012850691518054">Optional: Help make Chrome better by automatically sending usage statistics and crash reports to Google.</translation>
-<<<<<<< HEAD
 <translation id="3848258323044014972"><ph name="PAGE_TITLE"/> - Infomonitor Player</translation>
 <translation id="1989424089625731201">You attempted to reach &lt;strong&gt;<ph name="DOMAIN"/>&lt;/strong&gt;, but the certificate that the server presented contains errors. Infomonitor Player cannot use a certificate with errors and cannot validate the identity of the site that you have attempted to connect to.</translation>
-<translation id="3103660991484857065">The installer failed to uncompress archive. Please download Infomonitor Player again.</translation>
-<translation id="872034308864968620">Let Infomonitor Player Run In The Background</translation>
+<translation id="3103660991484857065">The installer failed to uncompress archive. Please download Infomonitor Player  again.</translation>
+<translation id="872034308864968620">Let Infomonitor Player  Run In The Background</translation>
 <translation id="5109068449432240255">Yes, exit Infomonitor Player</translation>
 <translation id="4320129595801648679">Infomonitor Player's New Tab page has been remodelled. Switch between sections by clicking these labels. Infomonitor Player will remember your preference for next time.</translation>
+<translation id="1480489203462860648">Try it out, it's already installed</translation>
 <translation id="3032787606318309379">Adding to Infomonitor Player ...</translation>
+<translation id="4831257561365056138">Uninstall Infomonitor Player App Launcher</translation>
 <translation id="4207043877577553402"><ph name="BEGIN_BOLD"/>Warning:<ph name="END_BOLD"/> Infomonitor Player cannot prevent extensions from recording your browsing history. To disable this extension in incognito mode, unselect this option.</translation>
 <translation id="985602178874221306">The Infomonitor Player Authors</translation>
 <translation id="8628626585870903697">Infomonitor Player does not include the PDF viewer which is required for Print Preview to function.</translation>
 <translation id="7138853919861947730">Infomonitor Player may use web services to improve your browsing experience.</translation>
-<translation id="466053073629175099">You're now signed in to Infomonitor Player! Your bookmarks, history, and other settings will be synced to your Google Account.</translation>
-<translation id="4179848566211676653">Exit Infomonitor Player</translation>
+<translation id="466053073629175099">You're now signed in to Infomonitor Player ! Your bookmarks, history, and other settings will be synced to your Google Account.</translation>
+<translation id="4179848566211676653">Exit Infomonitor Player </translation>
 <translation id="3849925841547750267">Unfortunately, your Mozilla Firefox settings are not available while that browser is running. To import those settings to Infomonitor Player, save your work and close all Firefox windows. Then click Continue.</translation>
 <translation id="7771626876550251690">In this case, the address listed in the certificate does not match the address of the website your browser tried to go to. One possible reason for this is that your communications are being intercepted by an attacker who is presenting a certificate for a different website, which would cause a mismatch. Another possible reason is that the server is set up to return the same certificate for multiple websites, including the one you are attempting to visit, even though that certificate is not valid for all of those websites. Infomonitor Player can say for sure that you reached &lt;strong&gt;<ph name="DOMAIN2"/>&lt;/strong&gt;, but cannot verify that that is the same site as &lt;strong&gt;<ph name="DOMAIN"/>&lt;/strong&gt; which you intended to reach. If you proceed, Infomonitor Player will not check for any further name mismatches.</translation>
+<translation id="2401271577450445716">Go to
+          <ph name="BEGIN_BOLD"/>
+          the Infomonitor Player  menu &gt;
+          <ph name="SETTINGS_TITLE"/>
+          &gt;
+          <ph name="ADVANCED_TITLE"/>
+          &gt;
+          <ph name="PROXIES_TITLE"/>
+          &gt;
+          LAN Settings
+          <ph name="END_BOLD"/>
+          and deselect the &quot;Use a proxy server for your LAN&quot; checkbox.</translation>
 <translation id="4330585738697551178">This module is known to conflict with Infomonitor Player.</translation>
 <translation id="3190315855212034486">Whoa! Infomonitor Player has crashed. Relaunch now?</translation>
 <translation id="6714487516757221107">No installation of Infomonitor Player or Infomonitor Player Frame found to update.</translation>
 <translation id="3197823471738295152">Your device is up to date.</translation>
 <translation id="8551886023433311834">Nearly up to date! Restart your device to finish updating.</translation>
 <translation id="8353224596138547809">Do you want Infomonitor Player to save your password for this site?</translation>
-<translation id="4124681358536363708">The Google Chrome installation directory seems to be in use. Please reboot your computer and try again.</translation>
+<translation id="7339898014177206373">New window</translation>
+<translation id="3026202950002788510">Go to
+          <ph name="BEGIN_BOLD"/>
+          Applications &gt; System Preferences &gt; Network &gt; Advanced &gt; Proxies
+          <ph name="END_BOLD"/>
+          and deselect any proxies that have been selected.</translation>
+<translation id="4124681358536363708">The Infomonitor Player installation directory seems to be in use. Please reboot your computer and try again.</translation>
 <translation id="8770560772173120024">Infomonitor Player is now importing Favourites/Bookmarks.</translation>
 <translation id="6290315939897260265">Not used in Infomonitor Player. Placeholder to keep resource maps in sync.</translation>
 <translation id="9191268552238695869">An administrator has installed Infomonitor Player on this system, and it is available for all users. The system-level Infomonitor Player will replace your user-level installation now.</translation>
 <translation id="3509308970982693815">Please close all Infomonitor Player windows and try again.</translation>
 <translation id="4077262827416206768">Please close all Infomonitor Player windows and relaunch Infomonitor Player for this change to take effect.</translation>
-<translation id="9119843944749246249">Copyright © 2006-2012 The Infomonitor Player Authors. All Rights Reserved.</translation>
 <translation id="6944967875980567883">Modules loaded into Infomonitor Player</translation>
 <translation id="118298050220780080">You attempted to reach &lt;strong&gt;<ph name="DOMAIN"/>&lt;/strong&gt;, but the server presented a certificate issued by an entity that is not trusted by your computer's operating system. This may mean that the server has generated its own security credentials, which Infomonitor Player cannot rely on for identity information, or an attacker may be trying to intercept your communications.</translation>
 <translation id="4561681684759837226"><ph name="PAGE_TITLE"/></translation>
 <translation id="3296368748942286671">Continue running background apps when Infomonitor Player is closed</translation>
-=======
-<translation id="3848258323044014972"><ph name="PAGE_TITLE"/> - Chromium</translation>
-<translation id="1989424089625731201">You attempted to reach &lt;strong&gt;<ph name="DOMAIN"/>&lt;/strong&gt;, but the certificate that the server presented contains errors. Chromium cannot use a certificate with errors and cannot validate the identity of the site that you have attempted to connect to.</translation>
-<translation id="3103660991484857065">The installer failed to uncompress archive. Please download Chromium again.</translation>
-<translation id="872034308864968620">Let Chromium Run In The Background</translation>
-<translation id="5109068449432240255">Yes, exit Chromium</translation>
-<translation id="4320129595801648679">Chromium's New Tab page has been remodelled. Switch between sections by clicking these labels. Chromium will remember your preference for next time.</translation>
-<translation id="1480489203462860648">Try it out, it's already installed</translation>
-<translation id="3032787606318309379">Adding to Chromium ...</translation>
-<translation id="4831257561365056138">Uninstall Chromium App Launcher</translation>
-<translation id="4207043877577553402"><ph name="BEGIN_BOLD"/>Warning:<ph name="END_BOLD"/> Chromium cannot prevent extensions from recording your browsing history. To disable this extension in incognito mode, unselect this option.</translation>
-<translation id="985602178874221306">The Chromium Authors</translation>
-<translation id="8628626585870903697">Chromium does not include the PDF viewer which is required for Print Preview to function.</translation>
-<translation id="7138853919861947730">Chromium may use web services to improve your browsing experience.</translation>
-<translation id="466053073629175099">You're now signed in to Chromium! Your bookmarks, history, and other settings will be synced to your Google Account.</translation>
-<translation id="4179848566211676653">Exit Chromium</translation>
-<translation id="3849925841547750267">Unfortunately, your Mozilla Firefox settings are not available while that browser is running. To import those settings to Chromium, save your work and close all Firefox windows. Then click Continue.</translation>
-<translation id="7771626876550251690">In this case, the address listed in the certificate does not match the address of the website your browser tried to go to. One possible reason for this is that your communications are being intercepted by an attacker who is presenting a certificate for a different website, which would cause a mismatch. Another possible reason is that the server is set up to return the same certificate for multiple websites, including the one you are attempting to visit, even though that certificate is not valid for all of those websites. Chromium can say for sure that you reached &lt;strong&gt;<ph name="DOMAIN2"/>&lt;/strong&gt;, but cannot verify that that is the same site as &lt;strong&gt;<ph name="DOMAIN"/>&lt;/strong&gt; which you intended to reach. If you proceed, Chromium will not check for any further name mismatches.</translation>
-<translation id="2401271577450445716">Go to
-          <ph name="BEGIN_BOLD"/>
-          the Chromium menu &gt;
-          <ph name="SETTINGS_TITLE"/>
-          &gt;
-          <ph name="ADVANCED_TITLE"/>
-          &gt;
-          <ph name="PROXIES_TITLE"/>
-          &gt;
-          LAN Settings
-          <ph name="END_BOLD"/>
-          and deselect the &quot;Use a proxy server for your LAN&quot; checkbox.</translation>
-<translation id="4330585738697551178">This module is known to conflict with Chromium.</translation>
-<translation id="3190315855212034486">Whoa! Chromium has crashed. Relaunch now?</translation>
-<translation id="6714487516757221107">No installation of Chromium or Chromium Frame found to update.</translation>
-<translation id="3197823471738295152">Your device is up to date.</translation>
-<translation id="8551886023433311834">Nearly up to date! Restart your device to finish updating.</translation>
-<translation id="8353224596138547809">Do you want Chromium to save your password for this site?</translation>
-<translation id="7339898014177206373">New window</translation>
-<translation id="3026202950002788510">Go to
-          <ph name="BEGIN_BOLD"/>
-          Applications &gt; System Preferences &gt; Network &gt; Advanced &gt; Proxies
-          <ph name="END_BOLD"/>
-          and deselect any proxies that have been selected.</translation>
-<translation id="4124681358536363708">The Google Chrome installation directory seems to be in use. Please reboot your computer and try again.</translation>
-<translation id="8770560772173120024">Chromium is now importing Favourites/Bookmarks.</translation>
-<translation id="225614027745146050">Welcome</translation>
-<translation id="9191268552238695869">An administrator has installed Chromium on this system, and it is available for all users. The system-level Chromium will replace your user-level installation now.</translation>
-<translation id="3509308970982693815">Please close all Chromium windows and try again.</translation>
-<translation id="4077262827416206768">Please close all Chromium windows and relaunch Chromium for this change to take effect.</translation>
-<translation id="6944967875980567883">Modules loaded into Chromium</translation>
-<translation id="118298050220780080">You attempted to reach &lt;strong&gt;<ph name="DOMAIN"/>&lt;/strong&gt;, but the server presented a certificate issued by an entity that is not trusted by your computer's operating system. This may mean that the server has generated its own security credentials, which Chromium cannot rely on for identity information, or an attacker may be trying to intercept your communications.</translation>
-<translation id="3296368748942286671">Continue running background apps when Chromium is closed</translation>
-<translation id="473775607612524610">Update</translation>
->>>>>>> 3ba139b9
 <translation id="6055895534982063517">There's a new version of Google Chrome available and it's faster than ever.</translation>
 <translation id="2407806170074302369">About Infomonitor Player Frame ...</translation>
 <translation id="5405650547142096840">Remove from Infomonitor Player</translation>
@@ -153,23 +97,34 @@
 <translation id="2881203820889150661">Infomonitor Player cannot create an application shortcut because it cannot determine the current desktop environment.</translation>
 <translation id="4886158514168859177">This computer already has a more recent version of Infomonitor Player Frame. If the software is not working, please uninstall Infomonitor Player Frame and try again.</translation>
 <translation id="911206726377975832">Also delete your browsing data?</translation>
-<<<<<<< HEAD
+<translation id="1699664235656412242">Please close all Infomonitor Player windows (including those in Windows 8 mode) and try again.</translation>
 <translation id="6734080038664603509">Update &amp;Infomonitor Player</translation>
 <translation id="8862326446509486874">You do not have appropriate rights for system-level installation. Try running the installer again as Administrator.</translation>
 <translation id="1774152462503052664">Let Infomonitor Player run in the background</translation>
 <translation id="9022552996538154597">Sign in to Infomonitor Player</translation>
 <translation id="4365115785552740256">Infomonitor Player is made possible by the <ph name="BEGIN_LINK_CHROMIUM"/>Infomonitor Player<ph name="END_LINK_CHROMIUM"/> open source project and other <ph name="BEGIN_LINK_OSS"/>open source software<ph name="END_LINK_OSS"/>.</translation>
-<translation id="7549178288319965365">About Infomonitor Player OS</translation>
 <translation id="6248213926982192922">Make Infomonitor Player the default browser</translation>
 <translation id="7337881442233988129">Infomonitor Player</translation>
 <translation id="3069161343438701711">Infomonitor Player Worker</translation>
 <translation id="5820394555380036790">Infomonitor Player OS</translation>
 <translation id="6757767188268205357">Don't bother me</translation>
+<translation id="7294284502435423183">Try disabling network prediction by following these steps:
+        Go to
+        <ph name="BEGIN_BOLD"/>
+        the Infomonitor Player  menu &gt;
+        <ph name="SETTINGS_TITLE"/>
+        &gt;
+        <ph name="ADVANCED_TITLE"/>
+        <ph name="END_BOLD"/>
+        and deselect &quot;<ph name="NO_PREFETCH_DESCRIPTION"/>.&quot;
+        If this does not resolve the issue, we recommend selecting this option
+        again for improved performance.</translation>
 <translation id="275588974610408078">Crash reporting is not available in Infomonitor Player.</translation>
 <translation id="5909170354645388250">Not used in Infomonitor Player. Placeholder to keep resource maps in sync. It expects one argument: $1.</translation>
 <translation id="3582788516608077514">Updating Infomonitor Player ...</translation>
 <translation id="7223968959479464213">Task Manager - Infomonitor Player</translation>
 <translation id="3838208658251026018">Infomonitor Player is now importing the following items from <ph name="BROWSER_COMPONENT"/>:</translation>
+<translation id="6638567566961868659">Find your bookmarks in the Infomonitor Player menu or on the bookmarks bar.</translation>
 <translation id="2673087257647337101">Nearly up to date! Relaunch Infomonitor Player to finish updating.</translation>
 <translation id="5398878173008909840">There is a new version of Infomonitor Player available.</translation>
 <translation id="2648074677641340862">An operating system error occurred during installation. Please download Infomonitor Player again.</translation>
@@ -177,83 +132,69 @@
 <translation id="8678787945719392857">Use this Google Account to sync all your Infomonitor Player stuff?</translation>
 <translation id="8621669128220841554">Installation failed due to unspecified error. Please download Infomonitor Player again.</translation>
 <translation id="6717134281241384636">Your profile can not be used because it is from a newer version of Infomonitor Player.
-=======
-<translation id="1699664235656412242">Please close all Chromium windows (including those in Windows 8 mode) and try again.</translation>
-<translation id="6734080038664603509">Update &amp;Chromium</translation>
-<translation id="8862326446509486874">You do not have appropriate rights for system-level installation. Try running the installer again as Administrator.</translation>
-<translation id="1774152462503052664">Let Chromium run in the background</translation>
-<translation id="9022552996538154597">Sign in to Chromium</translation>
-<translation id="4365115785552740256">Chromium is made possible by the <ph name="BEGIN_LINK_CHROMIUM"/>Chromium<ph name="END_LINK_CHROMIUM"/> open source project and other <ph name="BEGIN_LINK_OSS"/>open source software<ph name="END_LINK_OSS"/>.</translation>
-<translation id="6248213926982192922">Make Chromium the default browser</translation>
-<translation id="7337881442233988129">Chromium</translation>
-<translation id="3069161343438701711">Chromium Worker</translation>
-<translation id="5820394555380036790">Chromium OS</translation>
-<translation id="6757767188268205357">Don't bother me</translation>
-<translation id="7294284502435423183">Try disabling network prediction by following these steps:
-        Go to
-        <ph name="BEGIN_BOLD"/>
-        the Chromium menu &gt;
-        <ph name="SETTINGS_TITLE"/>
-        &gt;
-        <ph name="ADVANCED_TITLE"/>
-        <ph name="END_BOLD"/>
-        and deselect &quot;<ph name="NO_PREFETCH_DESCRIPTION"/>.&quot;
-        If this does not resolve the issue, we recommend selecting this option
-        again for improved performance.</translation>
-<translation id="275588974610408078">Crash reporting is not available in Chromium.</translation>
-<translation id="5909170354645388250">Not used in Chromium. Placeholder to keep resource maps in sync. It expects one argument: $1.</translation>
-<translation id="3582788516608077514">Updating Chromium ...</translation>
-<translation id="7223968959479464213">Task Manager - Chromium</translation>
-<translation id="3838208658251026018">Chromium is now importing the following items from <ph name="BROWSER_COMPONENT"/>:</translation>
-<translation id="6638567566961868659">Find your bookmarks in the Chromium menu or on the bookmarks bar.</translation>
-<translation id="2673087257647337101">Nearly up to date! Relaunch Chromium to finish updating.</translation>
-<translation id="5398878173008909840">There is a new version of Chromium available.</translation>
-<translation id="2648074677641340862">An operating system error occurred during installation. Please download Chromium again.</translation>
-<translation id="5942520288919337908"><ph name="EXTENSION_NAME"/> has been added to Chromium.</translation>
-<translation id="8678787945719392857">Use this Google Account to sync all your Chromium stuff?</translation>
-<translation id="8621669128220841554">Installation failed due to unspecified error. Please download Chromium again.</translation>
-<translation id="6717134281241384636">Your profile can not be used because it is from a newer version of Chromium.
->>>>>>> 3ba139b9
 
 Some features may be unavailable. Please specify a different profile directory or use a newer version of Infomonitor Player.</translation>
 <translation id="2712549016134575851">A conflict with another installed application has been detected.</translation>
-<<<<<<< HEAD
+<translation id="4881709374218686648">You were previously signed in with a different account, signing in will merge your data. Consider creating a new Infomonitor Player user via the <ph name="BEGIN_LINK"/>settings page<ph name="END_LINK"/> for your Infomonitor Player stuff.</translation>
 <translation id="9013087743919948559">Add to Infomonitor Player</translation>
 <translation id="6212496753309875659">This computer already has a more recent version of Infomonitor Player. If the software is not working, please uninstall Infomonitor Player and try again.</translation>
 <translation id="3014684866565908571">Infomonitor Player Utility</translation>
 <translation id="1298199220304005244">Get help with using Infomonitor Player OS</translation>
 <translation id="1691304614444223855">Infomonitor Player Frame has been updated. Please relaunch your browser. Infomonitor Player version: <ph name="TODO_0001"/>, Infomonitor Player Frame version: <ph name="TODO_0002"/></translation>
-=======
-<translation id="4881709374218686648">You were previously signed in with a different account, signing in will merge your data. Consider creating a new Chromium user via the <ph name="BEGIN_LINK"/>settings page<ph name="END_LINK"/> for your Chromium stuff.</translation>
-<translation id="9013087743919948559">Add to Chromium</translation>
-<translation id="6212496753309875659">This computer already has a more recent version of Chromium. If the software is not working, please uninstall Chromium and try again.</translation>
-<translation id="3014684866565908571">Chromium Utility</translation>
-<translation id="1298199220304005244">Get help with using Chromium OS</translation>
-<translation id="1691304614444223855">Chromium Frame has been updated. Please relaunch your browser. Chromium version: <ph name="TODO_0001"/>, Chromium Frame version: <ph name="TODO_0002"/></translation>
->>>>>>> 3ba139b9
 <translation id="130631256467250065">Your changes will take effect the next time that you restart your device.</translation>
 <translation id="1105130903706696483">Infomonitor Player didn't shut down correctly. To re-open the pages you had open, click Restore.</translation>
 <translation id="1929939181775079593">Infomonitor Player is unresponsive. Relaunch now?</translation>
 <translation id="6089587093203430357">Instant</translation>
-<<<<<<< HEAD
-<translation id="2966088006374919794">Infomonitor Player needs to launch an external application to handle <ph name="SCHEME"/> links. The link requested is <ph name="PROTOLINK"/>.</translation>
-<translation id="5699533844376998780">The extension &quot;<ph name="EXTENSION_NAME"/>&quot; has been installed.</translation>
+<translation id="2966088006374919794">Infomonitor Player  needs to launch an external application to handle <ph name="SCHEME"/> links. The link requested is <ph name="PROTOLINK"/>.</translation>
 <translation id="8046283042877435986">This site recommends Infomonitor Player Frame (already installed).</translation>
 <translation id="6287463253129672858">Can not install the same Infomonitor Player Frame version that is currently running. Please close Infomonitor Player Frame and try again.</translation>
 <translation id="2558235863893655150">Do you want Infomonitor Player to save your password?</translation>
+<translation id="3398522627033804247">Go to
+          <ph name="BEGIN_BOLD"/>
+          the Infomonitor Player menu &gt;
+          <ph name="SETTINGS_TITLE"/>
+          &gt;
+          <ph name="INTERNET_TITLE"/>
+          &gt;
+          &quot;<ph name="OPTIONS_BUTTON"/>&quot;
+          <ph name="END_BOLD"/>
+          (for the current Network). If the
+          <ph name="BEGIN_BOLD"/>
+          &quot;<ph name="PROXY_BUTTON"/>&quot;
+          <ph name="END_BOLD"/>button (in the
+          <ph name="BEGIN_BOLD"/>
+          <ph name="NETWORK_TAB"/>
+          <ph name="END_BOLD"/>
+          tab) is present, click on that and make sure your configuration
+          is set to &quot;Direct&quot;.</translation>
+<translation id="1231416733874080281">Show the Infomonitor Player menu</translation>
 <translation id="1688750314291223739">Set up Sync to save your personalised browser features to the web and access them from Infomonitor Player on any computer.</translation>
 <translation id="9171640504251796339">http://www.google.com/support/chrome/bin/answer.py?hl=<ph name="GRITLANGCODE_1"/>&amp;answer=161796</translation>
 <translation id="8865765905101981392">Internet Browser</translation>
+<translation id="6424492062988593837">Infomonitor Player just got better! A new version is available.</translation>
 <translation id="2910007522516064972">About &amp;Infomonitor Player</translation>
 <translation id="8453117565092476964">The installer archive is corrupted or invalid. Please download Infomonitor Player again.</translation>
+<translation id="2162026298602630383">Go to
+          <ph name="BEGIN_BOLD"/>
+          the Infomonitor Player menu &gt;
+          <ph name="SETTINGS_TITLE"/>
+          &gt;
+          <ph name="ADVANCED_TITLE"/>
+          &gt;
+          <ph name="PROXIES_TITLE"/>
+          <ph name="END_BOLD"/>
+          and make sure your configuration is set to &quot;no proxy&quot; or &quot;direct.&quot;</translation>
 <translation id="3249425904492147663">You attempted to reach &lt;strong&gt;<ph name="DOMAIN"/>&lt;/strong&gt;, but the server presented an expired certificate. No information is available to indicate whether that certificate has been compromised since its expiration. This means Infomonitor Player cannot guarantee that you are communicating with &lt;strong&gt;<ph name="DOMAIN2"/>&lt;/strong&gt; and not an attacker. Your computer's clock is currently set to <ph name="CURRENT_TIME"/>. Does that look right? If not, you should correct the error and refresh this page.</translation>
 <translation id="7196020411877309443">Why am I seeing this?</translation>
 <translation id="7483335560992089831">Can not install the same Infomonitor Player version that is currently running. Please close Infomonitor Player and try again.</translation>
 <translation id="7641113255207688324">Infomonitor Player isn't your default browser.</translation>
+<translation id="6208388956150196549">Infomonitor Player Apps Launcher</translation>
 <translation id="4458285410772214805">Please sign out and sign in again for this change to take effect.</translation>
+<translation id="9109696651501887488">Show a shortcut to the Infomonitor Player Apps Launcher in the Windows TaskBar.</translation>
 <translation id="2119636228670142020">About &amp;Infomonitor Player OS</translation>
 <translation id="1708666629004767631">There's a new, safer version of Infomonitor Player available.</translation>
-<translation id="5859758987635973787">Infomonitor Player is up to date (<ph name="VERSION"/>)</translation>
+<translation id="1539981464052805551">Copyright 2013 The Infomonitor Player Authors. All rights reserved.</translation>
+<translation id="6606161915035466984">Show Infomonitor Player Apps Launcher.</translation>
 <translation id="8616882682724010661">See <ph name="BEGIN_LINK"/>more benefits<ph name="END_LINK"/> of signing in to Infomonitor Player.</translation>
 <translation id="378917192836375108">Infomonitor Player lets you click a phone number on the web and call it with Skype!</translation>
 <translation id="8724049448828509830">A download is currently in progress. Do you want to exit Infomonitor Player and cancel the download?</translation>
@@ -261,65 +202,6 @@
 <translation id="7503101070699687603">Infomonitor Player Plug-In Host</translation>
 <translation id="2739631515503418643">Downloads are currently in progress. Do you want to exit Infomonitor Player and cancel the downloads?</translation>
 <translation id="9013262824292842194">Infomonitor Player requires Windows Vista or Windows XP with SP2 or higher.</translation>
-=======
-<translation id="2966088006374919794">Chromium needs to launch an external application to handle <ph name="SCHEME"/> links. The link requested is <ph name="PROTOLINK"/>.</translation>
-<translation id="8046283042877435986">This site recommends Chromium Frame (already installed).</translation>
-<translation id="6287463253129672858">Can not install the same Chromium Frame version that is currently running. Please close Chromium Frame and try again.</translation>
-<translation id="2558235863893655150">Do you want Chromium to save your password?</translation>
-<translation id="3398522627033804247">Go to
-          <ph name="BEGIN_BOLD"/>
-          the Chromium menu &gt;
-          <ph name="SETTINGS_TITLE"/>
-          &gt;
-          <ph name="INTERNET_TITLE"/>
-          &gt;
-          &quot;<ph name="OPTIONS_BUTTON"/>&quot;
-          <ph name="END_BOLD"/>
-          (for the current Network). If the
-          <ph name="BEGIN_BOLD"/>
-          &quot;<ph name="PROXY_BUTTON"/>&quot;
-          <ph name="END_BOLD"/>button (in the
-          <ph name="BEGIN_BOLD"/>
-          <ph name="NETWORK_TAB"/>
-          <ph name="END_BOLD"/>
-          tab) is present, click on that and make sure your configuration
-          is set to &quot;Direct&quot;.</translation>
-<translation id="1231416733874080281">Show the Chromium menu</translation>
-<translation id="1688750314291223739">Set up Sync to save your personalised browser features to the web and access them from Chromium on any computer.</translation>
-<translation id="9171640504251796339">http://www.google.com/support/chrome/bin/answer.py?hl=<ph name="GRITLANGCODE_1"/>&amp;answer=161796</translation>
-<translation id="8865765905101981392">Internet Browser</translation>
-<translation id="6424492062988593837">Chromium just got better! A new version is available.</translation>
-<translation id="2910007522516064972">About &amp;Chromium</translation>
-<translation id="8453117565092476964">The installer archive is corrupted or invalid. Please download Chromium again.</translation>
-<translation id="2162026298602630383">Go to
-          <ph name="BEGIN_BOLD"/>
-          the Chromium menu &gt;
-          <ph name="SETTINGS_TITLE"/>
-          &gt;
-          <ph name="ADVANCED_TITLE"/>
-          &gt;
-          <ph name="PROXIES_TITLE"/>
-          <ph name="END_BOLD"/>
-          and make sure your configuration is set to &quot;no proxy&quot; or &quot;direct.&quot;</translation>
-<translation id="3249425904492147663">You attempted to reach &lt;strong&gt;<ph name="DOMAIN"/>&lt;/strong&gt;, but the server presented an expired certificate. No information is available to indicate whether that certificate has been compromised since its expiration. This means Chromium cannot guarantee that you are communicating with &lt;strong&gt;<ph name="DOMAIN2"/>&lt;/strong&gt; and not an attacker. Your computer's clock is currently set to <ph name="CURRENT_TIME"/>. Does that look right? If not, you should correct the error and refresh this page.</translation>
-<translation id="7196020411877309443">Why am I seeing this?</translation>
-<translation id="7483335560992089831">Can not install the same Chromium version that is currently running. Please close Chromium and try again.</translation>
-<translation id="7641113255207688324">Chromium isn't your default browser.</translation>
-<translation id="6208388956150196549">Chromium Apps Launcher</translation>
-<translation id="4458285410772214805">Please sign out and sign in again for this change to take effect.</translation>
-<translation id="9109696651501887488">Show a shortcut to the Chromium Apps Launcher in the Windows TaskBar.</translation>
-<translation id="2119636228670142020">About &amp;Chromium OS</translation>
-<translation id="1708666629004767631">There's a new, safer version of Chromium available.</translation>
-<translation id="1539981464052805551">Copyright 2013 The Chromium Authors. All rights reserved.</translation>
-<translation id="6606161915035466984">Show Chromium Apps Launcher.</translation>
-<translation id="8616882682724010661">See <ph name="BEGIN_LINK"/>more benefits<ph name="END_LINK"/> of signing in to Chromium.</translation>
-<translation id="378917192836375108">Chromium lets you click a phone number on the web and call it with Skype!</translation>
-<translation id="8724049448828509830">A download is currently in progress. Do you want to exit Chromium and cancel the download?</translation>
-<translation id="3360567213983886831">Chromium Binaries</translation>
-<translation id="7503101070699687603">Chromium Plug-In Host</translation>
-<translation id="2739631515503418643">Downloads are currently in progress. Do you want to exit Chromium and cancel the downloads?</translation>
-<translation id="9013262824292842194">Chromium requires Windows Vista or Windows XP with SP2 or higher.</translation>
->>>>>>> 3ba139b9
 <translation id="1967743265616885482">A module with the same name has been known to conflict with Google Chrome.</translation>
 <translation id="4224199872375172890">Infomonitor Player is up to date.</translation>
 <translation id="374481098568514319">This computer already has a more recent version of the Infomonitor Player components. Please use a more recent installer.</translation>
@@ -330,22 +212,10 @@
 <translation id="7318036098707714271">Your preferences file is corrupt or invalid.
 
 Google Chrome is unable to recover your settings.</translation>
-<<<<<<< HEAD
-<translation id="7123348595797445166">Try it (already installed)</translation>
 <translation id="6403826409255603130">Infomonitor Player is a web browser that runs webpages and applications with lightning speed. It's fast, stable, and easy to use. Browse the web more safely with malware and phishing protection built into Infomonitor Player.</translation>
 <translation id="2927042866129133279">Invalid arguments. Infomonitor Player Frame cannot be installed in ready mode without also installing Infomonitor Player.</translation>
-<translation id="546394857889685352">Your device has been updated to <ph name="VERSION"/></translation>
 <translation id="2572494885440352020">Infomonitor Player Helper</translation>
 <translation id="442817494342774222">Infomonitor Player is configured to automatically launch when you start your computer.</translation>
 <translation id="8974095189086268230">Infomonitor Player OS is made possible by additional <ph name="BEGIN_LINK_CROS_OSS"/>open source software<ph name="END_LINK_CROS_OSS"/>.</translation>
-<translation id="6154296300983386343">Relaunch Infomonitor Player to finish updating</translation>
 <translation id="1221340462641866827">Infomonitor Player OS does not support launching an external application to handle <ph name="SCHEME"/> links. The link requested is <ph name="PROTOLINK"/>.</translation>
-=======
-<translation id="6403826409255603130">Chromium is a web browser that runs webpages and applications with lightning speed. It's fast, stable, and easy to use. Browse the web more safely with malware and phishing protection built into Chromium.</translation>
-<translation id="2927042866129133279">Invalid arguments. Chromium Frame cannot be installed in ready mode without also installing Chromium.</translation>
-<translation id="2572494885440352020">Chromium Helper</translation>
-<translation id="442817494342774222">Chromium is configured to automatically launch when you start your computer.</translation>
-<translation id="8974095189086268230">Chromium OS is made possible by additional <ph name="BEGIN_LINK_CROS_OSS"/>open source software<ph name="END_LINK_CROS_OSS"/>.</translation>
-<translation id="1221340462641866827">Chromium OS does not support launching an external application to handle <ph name="SCHEME"/> links. The link requested is <ph name="PROTOLINK"/>.</translation>
->>>>>>> 3ba139b9
 </translationbundle>