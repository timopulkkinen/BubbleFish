// Copyright 2012 The Chromium Authors. All rights reserved.
// Use of this source code is governed by a BSD-style license that can be
// found in the LICENSE file.

#include "chrome/browser/ui/browser.h"

#if defined(OS_WIN)
#include <windows.h>
#include <shellapi.h>
#endif  // defined(OS_WIN)

#include <algorithm>
#include <string>

#include "base/base_paths.h"
#include "base/bind.h"
#include "base/command_line.h"
#include "base/logging.h"
#include "base/metrics/histogram.h"
#include "base/path_service.h"
#include "base/prefs/pref_service.h"
#include "base/process_info.h"
#include "base/string_util.h"
#include "base/stringprintf.h"
#include "base/strings/string_number_conversions.h"
#include "base/threading/thread.h"
#include "base/threading/thread_restrictions.h"
#include "base/time.h"
#include "base/utf_string_conversions.h"
#include "chrome/app/chrome_command_ids.h"
#include "chrome/browser/api/infobars/infobar_service.h"
#include "chrome/browser/api/infobars/simple_alert_infobar_delegate.h"
#include "chrome/browser/app_mode/app_mode_utils.h"
#include "chrome/browser/autofill/personal_data_manager_factory.h"
#include "chrome/browser/background/background_contents_service.h"
#include "chrome/browser/background/background_contents_service_factory.h"
#include "chrome/browser/bookmarks/bookmark_model.h"
#include "chrome/browser/bookmarks/bookmark_utils.h"
#include "chrome/browser/browser_process.h"
#include "chrome/browser/browser_shutdown.h"
#include "chrome/browser/character_encoding.h"
#include "chrome/browser/chrome_page_zoom.h"
#include "chrome/browser/content_settings/host_content_settings_map.h"
#include "chrome/browser/content_settings/tab_specific_content_settings.h"
#include "chrome/browser/custom_handlers/protocol_handler_registry.h"
#include "chrome/browser/custom_handlers/register_protocol_handler_infobar_delegate.h"
#include "chrome/browser/devtools/devtools_toggle_action.h"
#include "chrome/browser/devtools/devtools_window.h"
#include "chrome/browser/download/download_item_model.h"
#include "chrome/browser/download/download_service.h"
#include "chrome/browser/download/download_service_factory.h"
#include "chrome/browser/download/download_shelf.h"
#include "chrome/browser/extensions/browser_extension_window_controller.h"
#include "chrome/browser/extensions/extension_prefs.h"
#include "chrome/browser/extensions/extension_service.h"
#include "chrome/browser/extensions/extension_system.h"
#include "chrome/browser/extensions/tab_helper.h"
#include "chrome/browser/favicon/favicon_tab_helper.h"
#include "chrome/browser/file_select_helper.h"
#include "chrome/browser/first_run/first_run.h"
#include "chrome/browser/google/google_url_tracker.h"
#include "chrome/browser/lifetime/application_lifetime.h"
#include "chrome/browser/net/url_fixer_upper.h"
#include "chrome/browser/notifications/notification_ui_manager.h"
#include "chrome/browser/pepper_broker_infobar_delegate.h"
#include "chrome/browser/prefs/incognito_mode_prefs.h"
#include "chrome/browser/printing/cloud_print/cloud_print_setup_flow.h"
#include "chrome/browser/profiles/profile.h"
#include "chrome/browser/profiles/profile_destroyer.h"
#include "chrome/browser/profiles/profile_manager.h"
#include "chrome/browser/profiles/profile_metrics.h"
#include "chrome/browser/repost_form_warning_controller.h"
#include "chrome/browser/sessions/session_service.h"
#include "chrome/browser/sessions/session_service_factory.h"
#include "chrome/browser/sessions/session_tab_helper.h"
#include "chrome/browser/sessions/session_types.h"
#include "chrome/browser/sessions/tab_restore_service.h"
#include "chrome/browser/sessions/tab_restore_service_factory.h"
#include "chrome/browser/sync/profile_sync_service.h"
#include "chrome/browser/sync/profile_sync_service_factory.h"
#include "chrome/browser/sync/sync_ui_util.h"
#include "chrome/browser/tab_contents/background_contents.h"
#include "chrome/browser/tab_contents/retargeting_details.h"
#include "chrome/browser/tab_contents/tab_util.h"
#include "chrome/browser/themes/theme_service.h"
#include "chrome/browser/themes/theme_service_factory.h"
#include "chrome/browser/ui/app_modal_dialogs/javascript_dialog_manager.h"
#include "chrome/browser/ui/blocked_content/blocked_content_tab_helper.h"
#include "chrome/browser/ui/bookmarks/bookmark_tab_helper.h"
#include "chrome/browser/ui/browser_command_controller.h"
#include "chrome/browser/ui/browser_commands.h"
#include "chrome/browser/ui/browser_content_setting_bubble_model_delegate.h"
#include "chrome/browser/ui/browser_dialogs.h"
#include "chrome/browser/ui/browser_finder.h"
#include "chrome/browser/ui/browser_instant_controller.h"
#include "chrome/browser/ui/browser_iterator.h"
#include "chrome/browser/ui/browser_list.h"
#include "chrome/browser/ui/browser_navigator.h"
#include "chrome/browser/ui/browser_tab_contents.h"
#include "chrome/browser/ui/browser_tab_restore_service_delegate.h"
#include "chrome/browser/ui/browser_tab_strip_model_delegate.h"
#include "chrome/browser/ui/browser_tabstrip.h"
#include "chrome/browser/ui/browser_toolbar_model_delegate.h"
#include "chrome/browser/ui/browser_ui_prefs.h"
#include "chrome/browser/ui/browser_window.h"
#include "chrome/browser/ui/chrome_pages.h"
#include "chrome/browser/ui/chrome_select_file_policy.h"
#include "chrome/browser/ui/extensions/shell_window.h"
#include "chrome/browser/ui/find_bar/find_bar.h"
#include "chrome/browser/ui/find_bar/find_bar_controller.h"
#include "chrome/browser/ui/find_bar/find_tab_helper.h"
#include "chrome/browser/ui/fullscreen/fullscreen_controller.h"
#include "chrome/browser/ui/global_error/global_error.h"
#include "chrome/browser/ui/global_error/global_error_service.h"
#include "chrome/browser/ui/global_error/global_error_service_factory.h"
#include "chrome/browser/ui/media_stream_infobar_delegate.h"
#include "chrome/browser/ui/omnibox/location_bar.h"
#include "chrome/browser/ui/screen_capture_infobar_delegate.h"
#include "chrome/browser/ui/search/search.h"
#include "chrome/browser/ui/search/search_delegate.h"
#include "chrome/browser/ui/search/search_model.h"
#include "chrome/browser/ui/search_engines/search_engine_tab_helper.h"
#include "chrome/browser/ui/singleton_tabs.h"
#include "chrome/browser/ui/status_bubble.h"
#include "chrome/browser/ui/sync/browser_synced_window_delegate.h"
#include "chrome/browser/ui/tab_contents/core_tab_helper.h"
#include "chrome/browser/ui/tab_modal_confirm_dialog.h"
#include "chrome/browser/ui/tabs/dock_info.h"
#include "chrome/browser/ui/tabs/tab_menu_model.h"
#include "chrome/browser/ui/tabs/tab_strip_model.h"
#include "chrome/browser/ui/toolbar/toolbar_model_impl.h"
#include "chrome/browser/ui/unload_controller.h"
#include "chrome/browser/ui/web_applications/web_app_ui.h"
#include "chrome/browser/ui/web_contents_modal_dialog_manager.h"
#include "chrome/browser/ui/webui/signin/login_ui_service.h"
#include "chrome/browser/ui/webui/signin/login_ui_service_factory.h"
#include "chrome/browser/ui/window_sizer/window_sizer.h"
#include "chrome/browser/ui/zoom/zoom_controller.h"
#include "chrome/browser/upgrade_detector.h"
#include "chrome/browser/web_applications/web_app.h"
#include "chrome/common/chrome_constants.h"
#include "chrome/common/chrome_notification_types.h"
#include "chrome/common/chrome_switches.h"
#include "chrome/common/custom_handlers/protocol_handler.h"
#include "chrome/common/extensions/background_info.h"
#include "chrome/common/extensions/extension.h"
#include "chrome/common/extensions/extension_constants.h"
#include "chrome/common/pref_names.h"
#include "chrome/common/profiling.h"
#include "chrome/common/search_types.h"
#include "chrome/common/startup_metric_utils.h"
#include "chrome/common/web_apps.h"
#include "content/public/browser/color_chooser.h"
#include "content/public/browser/devtools_manager.h"
#include "content/public/browser/download_item.h"
#include "content/public/browser/download_manager.h"
#include "content/public/browser/interstitial_page.h"
#include "content/public/browser/invalidate_type.h"
#include "content/public/browser/navigation_controller.h"
#include "content/public/browser/navigation_entry.h"
#include "content/public/browser/notification_details.h"
#include "content/public/browser/notification_service.h"
#include "content/public/browser/plugin_service.h"
#include "content/public/browser/render_process_host.h"
#include "content/public/browser/render_view_host.h"
#include "content/public/browser/site_instance.h"
#include "content/public/browser/user_metrics.h"
#include "content/public/browser/web_contents.h"
#include "content/public/browser/web_contents_view.h"
#include "content/public/common/content_restriction.h"
#include "content/public/common/content_switches.h"
#include "content/public/common/page_zoom.h"
#include "content/public/common/renderer_preferences.h"
#include "extensions/common/constants.h"
#include "grit/chromium_strings.h"
#include "grit/generated_resources.h"
#include "grit/locale_settings.h"
#include "grit/theme_resources.h"
#include "net/base/net_util.h"
#include "net/base/registry_controlled_domains/registry_controlled_domain.h"
#include "net/cookies/cookie_monster.h"
#include "net/url_request/url_request_context.h"
#include "ui/base/l10n/l10n_util.h"
#include "ui/base/window_open_disposition.h"
#include "ui/gfx/point.h"
#include "ui/shell_dialogs/selected_file_info.h"
#include "webkit/glue/webkit_glue.h"
#include "webkit/plugins/webplugininfo.h"

#if defined(OS_WIN)
#include "base/win/metro.h"
#include "chrome/browser/autofill/autofill_ie_toolbar_import_win.h"
#include "chrome/browser/shell_integration.h"
#include "chrome/browser/ssl/ssl_error_info.h"
#include "chrome/browser/task_manager/task_manager.h"
#include "chrome/browser/ui/view_ids.h"
#include "ui/base/win/shell.h"
#endif  // OS_WIN

#if defined(OS_CHROMEOS)
#include "chrome/browser/chromeos/drive/drive_file_system_util.h"
#endif

#if defined(USE_ASH)
#include "ash/ash_switches.h"
#endif

using base::TimeDelta;
using content::NativeWebKeyboardEvent;
using content::NavigationController;
using content::NavigationEntry;
using content::OpenURLParams;
using content::PluginService;
using content::Referrer;
using content::SiteInstance;
using content::UserMetricsAction;
using content::WebContents;
using extensions::Extension;
using ui::WebDialogDelegate;

///////////////////////////////////////////////////////////////////////////////

namespace {

// The URL to be loaded to display the "Report a broken page" form.
const char kBrokenPageUrl[] =
    "https://www.google.com/support/chrome/bin/request.py?contact_type="
    "broken_website&format=inproduct&p.page_title=$1&p.page_url=$2";

// How long we wait before updating the browser chrome while loading a page.
const int kUIUpdateCoalescingTimeMS = 200;

BrowserWindow* CreateBrowserWindow(Browser* browser) {
  return BrowserWindow::CreateBrowserWindow(browser);
}

bool ShouldReloadCrashedTab(WebContents* contents) {
#if defined(OS_CHROMEOS)
  return contents->IsCrashed();
#else
  return false;
#endif
}

}  // namespace

////////////////////////////////////////////////////////////////////////////////
// Browser, CreateParams:

Browser::CreateParams::CreateParams(Profile* profile,
                                    chrome::HostDesktopType host_desktop_type)
    : type(TYPE_TABBED),
      profile(profile),
      host_desktop_type(host_desktop_type),
      app_type(APP_TYPE_HOST),
      initial_show_state(ui::SHOW_STATE_DEFAULT),
      is_session_restore(false),
      window(NULL) {
}

Browser::CreateParams::CreateParams(Type type,
                                    Profile* profile,
                                    chrome::HostDesktopType host_desktop_type)
    : type(type),
      profile(profile),
      host_desktop_type(host_desktop_type),
      app_type(APP_TYPE_HOST),
      initial_show_state(ui::SHOW_STATE_DEFAULT),
      is_session_restore(false),
      window(NULL) {
}

// static
Browser::CreateParams Browser::CreateParams::CreateForApp(
    Type type,
    const std::string& app_name,
    const gfx::Rect& window_bounds,
    Profile* profile,
    chrome::HostDesktopType host_desktop_type) {
  DCHECK(type != TYPE_TABBED);
  DCHECK(!app_name.empty());

  CreateParams params(type, profile, host_desktop_type);
  params.app_name = app_name;
  params.app_type = APP_TYPE_CHILD;
  params.initial_bounds = window_bounds;

  return params;
}

// static
Browser::CreateParams Browser::CreateParams::CreateForDevTools(
    Profile* profile,
    chrome::HostDesktopType host_desktop_type) {
  CreateParams params(TYPE_POPUP, profile, host_desktop_type);
  params.app_name = DevToolsWindow::kDevToolsApp;
  return params;
}

////////////////////////////////////////////////////////////////////////////////
// Browser, InterstitialObserver:

class Browser::InterstitialObserver : public content::WebContentsObserver {
 public:
  InterstitialObserver(Browser* browser, content::WebContents* web_contents)
      : WebContentsObserver(web_contents),
        browser_(browser) {
  }

  using content::WebContentsObserver::web_contents;

  virtual void DidAttachInterstitialPage() OVERRIDE {
    browser_->UpdateBookmarkBarState(BOOKMARK_BAR_STATE_CHANGE_TAB_STATE);
  }

  virtual void DidDetachInterstitialPage() OVERRIDE {
    browser_->UpdateBookmarkBarState(BOOKMARK_BAR_STATE_CHANGE_TAB_STATE);
  }

 private:
  Browser* browser_;

  DISALLOW_COPY_AND_ASSIGN(InterstitialObserver);
};

///////////////////////////////////////////////////////////////////////////////
// Browser, Constructors, Creation, Showing:

Browser::Browser(const CreateParams& params)
    : type_(params.type),
      profile_(params.profile),
      window_(NULL),
      ALLOW_THIS_IN_INITIALIZER_LIST(
          tab_strip_model_delegate_(
            new chrome::BrowserTabStripModelDelegate(this))),
      tab_strip_model_(new TabStripModel(tab_strip_model_delegate_.get(),
                                         params.profile)),
      app_name_(params.app_name),
      app_type_(params.app_type),
      chrome_updater_factory_(this),
      cancel_download_confirmation_state_(NOT_PROMPTED),
      override_bounds_(params.initial_bounds),
      initial_show_state_(params.initial_show_state),
      is_session_restore_(params.is_session_restore),
      host_desktop_type_(params.host_desktop_type),
      ALLOW_THIS_IN_INITIALIZER_LIST(
          unload_controller_(new chrome::UnloadController(this))),
      weak_factory_(this),
      ALLOW_THIS_IN_INITIALIZER_LIST(
          content_setting_bubble_model_delegate_(
              new BrowserContentSettingBubbleModelDelegate(this))),
      ALLOW_THIS_IN_INITIALIZER_LIST(
          toolbar_model_delegate_(
              new BrowserToolbarModelDelegate(this))),
      ALLOW_THIS_IN_INITIALIZER_LIST(
          tab_restore_service_delegate_(
              new BrowserTabRestoreServiceDelegate(this))),
      ALLOW_THIS_IN_INITIALIZER_LIST(
          synced_window_delegate_(
              new BrowserSyncedWindowDelegate(this))),
      bookmark_bar_state_(BookmarkBar::HIDDEN),
      ALLOW_THIS_IN_INITIALIZER_LIST(
          command_controller_(new chrome::BrowserCommandController(
              this, g_browser_process->profile_manager()))),
      window_has_shown_(false) {
  if (!app_name_.empty())
    chrome::RegisterAppPrefs(app_name_, profile_);
  tab_strip_model_->AddObserver(this);

  toolbar_model_.reset(new ToolbarModelImpl(toolbar_model_delegate_.get()));
  search_model_.reset(new chrome::search::SearchModel(NULL));
  search_delegate_.reset(
      new chrome::search::SearchDelegate(search_model_.get(),
                                         toolbar_model_.get()));

  registrar_.Add(this, chrome::NOTIFICATION_EXTENSION_LOADED,
                 content::Source<Profile>(profile_->GetOriginalProfile()));
  registrar_.Add(this, chrome::NOTIFICATION_EXTENSION_UNLOADED,
                 content::Source<Profile>(profile_->GetOriginalProfile()));
  registrar_.Add(this, chrome::NOTIFICATION_EXTENSION_UNINSTALLED,
                 content::Source<Profile>(profile_->GetOriginalProfile()));
  registrar_.Add(this, chrome::NOTIFICATION_EXTENSION_PROCESS_TERMINATED,
                 content::NotificationService::AllSources());
#if defined(ENABLE_THEMES)
  registrar_.Add(
      this, chrome::NOTIFICATION_BROWSER_THEME_CHANGED,
      content::Source<ThemeService>(
          ThemeServiceFactory::GetForProfile(profile_)));
#endif
  registrar_.Add(this, chrome::NOTIFICATION_WEB_CONTENT_SETTINGS_CHANGED,
                 content::NotificationService::AllSources());

  profile_pref_registrar_.Init(profile_->GetPrefs());
  profile_pref_registrar_.Add(
      prefs::kDevToolsDisabled,
      base::Bind(&Browser::OnDevToolsDisabledChanged, base::Unretained(this)));
  profile_pref_registrar_.Add(
      prefs::kShowBookmarkBar,
      base::Bind(&Browser::UpdateBookmarkBarState, base::Unretained(this),
                 BOOKMARK_BAR_STATE_CHANGE_PREF_CHANGE));
  profile_pref_registrar_.Add(
      prefs::kHomePage,
      base::Bind(&Browser::MarkHomePageAsChanged, base::Unretained(this)));

  BrowserList::AddBrowser(this);

  // NOTE: These prefs all need to be explicitly destroyed in the destructor
  // or you'll get a nasty surprise when you run the incognito tests.
  encoding_auto_detect_.Init(prefs::kWebKitUsesUniversalDetector,
                             profile_->GetPrefs());

  if (is_type_tabbed())
    instant_controller_.reset(new chrome::BrowserInstantController(this));

  UpdateBookmarkBarState(BOOKMARK_BAR_STATE_CHANGE_INIT);

  base::FilePath profile_path = profile_->GetPath();
  ProfileMetrics::LogProfileLaunch(profile_path);

  window_ = params.window ? params.window : CreateBrowserWindow(this);

  // TODO(beng): move to BrowserFrameWin.
#if defined(OS_WIN) && !defined(USE_AURA)
  // Set the app user model id for this application to that of the application
  // name.  See http://crbug.com/7028.
  ui::win::SetAppIdForWindow(
      is_app() && !is_type_panel() ?
      ShellIntegration::GetAppModelIdForProfile(UTF8ToWide(app_name_),
                                                profile_->GetPath()) :
      ShellIntegration::GetChromiumModelIdForProfile(profile_->GetPath()),
      window()->GetNativeWindow());

  if (is_type_panel()) {
    ui::win::SetAppIconForWindow(ShellIntegration::GetChromiumIconLocation(),
                                 window()->GetNativeWindow());
  }
#endif

  // Create the extension window controller before sending notifications.
  extension_window_controller_.reset(
      new BrowserExtensionWindowController(this));

  // TODO(beng): Move BrowserList::AddBrowser() to the end of this function and
  //             replace uses of this with BL's notifications.
  content::NotificationService::current()->Notify(
      chrome::NOTIFICATION_BROWSER_WINDOW_READY,
      content::Source<Browser>(this),
      content::NotificationService::NoDetails());

  // TODO(beng): move to ChromeBrowserMain:
  if (first_run::ShouldDoPersonalDataManagerFirstRun()) {
#if defined(OS_WIN)
    // Notify PDM that this is a first run.
    ImportAutofillDataWin(PersonalDataManagerFactory::GetForProfile(profile_));
#endif  // defined(OS_WIN)
  }

  fullscreen_controller_.reset(new FullscreenController(this));
  search_model_->AddObserver(this);
}

Browser::~Browser() {
  // The tab strip should not have any tabs at this point.
  if (!browser_shutdown::ShuttingDownWithoutClosingBrowsers())
    DCHECK(tab_strip_model_->empty());

  search_model_->RemoveObserver(this);
  tab_strip_model_->RemoveObserver(this);

  // Destroy the BrowserCommandController before removing the browser, so that
  // it doesn't act on any notifications that are sent as a result of removing
  // the browser.
  command_controller_.reset();
  BrowserList::RemoveBrowser(this);

  SessionService* session_service =
      SessionServiceFactory::GetForProfile(profile_);
  if (session_service)
    session_service->WindowClosed(session_id_);

  TabRestoreService* tab_restore_service =
      TabRestoreServiceFactory::GetForProfile(profile());
  if (tab_restore_service)
    tab_restore_service->BrowserClosed(tab_restore_service_delegate());

#if !defined(OS_MACOSX)
  if (!chrome::GetTotalBrowserCountForProfile(profile_)) {
    // We're the last browser window with this profile. We need to nuke the
    // TabRestoreService, which will start the shutdown of the
    // NavigationControllers and allow for proper shutdown. If we don't do this
    // chrome won't shutdown cleanly, and may end up crashing when some
    // thread tries to use the IO thread (or another thread) that is no longer
    // valid.
    // This isn't a valid assumption for Mac OS, as it stays running after
    // the last browser has closed. The Mac equivalent is in its app
    // controller.
    TabRestoreServiceFactory::ResetForProfile(profile_);
  }
#endif

  profile_pref_registrar_.RemoveAll();

  encoding_auto_detect_.Destroy();

  if (profile_->IsOffTheRecord() &&
      !BrowserList::IsOffTheRecordSessionActiveForProfile(profile_)) {
    // An incognito profile is no longer needed, this indirectly frees
    // its cache and cookies once it gets destroyed at the appropriate time.
    ProfileDestroyer::DestroyProfileWhenAppropriate(profile_);
  }

  // There may be pending file dialogs, we need to tell them that we've gone
  // away so they don't try and call back to us.
  if (select_file_dialog_.get())
    select_file_dialog_->ListenerDestroyed();
}

///////////////////////////////////////////////////////////////////////////////
// Getters & Setters

FindBarController* Browser::GetFindBarController() {
  if (!find_bar_controller_.get()) {
    FindBar* find_bar = window_->CreateFindBar();
    find_bar_controller_.reset(new FindBarController(find_bar));
    find_bar->SetFindBarController(find_bar_controller_.get());
    find_bar_controller_->ChangeWebContents(
        tab_strip_model_->GetActiveWebContents());
    find_bar_controller_->find_bar()->MoveWindowIfNecessary(gfx::Rect(), true);
  }
  return find_bar_controller_.get();
}

bool Browser::HasFindBarController() const {
  return find_bar_controller_.get() != NULL;
}

bool Browser::is_app() const {
  return !app_name_.empty();
}

bool Browser::is_devtools() const {
  return app_name_ == DevToolsWindow::kDevToolsApp;
}

///////////////////////////////////////////////////////////////////////////////
// Browser, State Storage and Retrieval for UI:

gfx::Image Browser::GetCurrentPageIcon() const {
  WebContents* web_contents = tab_strip_model_->GetActiveWebContents();
  // |web_contents| can be NULL since GetCurrentPageIcon() is called by the
  // window during the window's creation (before tabs have been added).
  FaviconTabHelper* favicon_tab_helper =
      web_contents ? FaviconTabHelper::FromWebContents(web_contents) : NULL;
  return favicon_tab_helper ? favicon_tab_helper->GetFavicon() : gfx::Image();
}

string16 Browser::GetWindowTitleForCurrentTab() const {
  WebContents* contents = tab_strip_model_->GetActiveWebContents();
  string16 title;

  // |contents| can be NULL because GetWindowTitleForCurrentTab is called by the
  // window during the window's creation (before tabs have been added).
  if (contents) {
    title = contents->GetTitle();
    FormatTitleForDisplay(&title);
  }
  if (title.empty())
    title = CoreTabHelper::GetDefaultTitle();

#if defined(OS_MACOSX)
  // On Mac, we don't want to suffix the page title with
  // the application name.
  return title;
#elif defined(USE_ASH)
  // On Ash, we don't want to suffix the page title with the application name,
  // but on Windows, where USE_ASH can also be true, we still want the prefix
  // on desktop.
  if (host_desktop_type() == chrome::HOST_DESKTOP_TYPE_ASH)
    return title;
#endif
  // Don't append the app name to window titles on app frames and app popups
  return is_app() ?
      title :
      l10n_util::GetStringFUTF16(IDS_BROWSER_WINDOW_TITLE_FORMAT, title);
}

// static
void Browser::FormatTitleForDisplay(string16* title) {
  size_t current_index = 0;
  size_t match_index;
  while ((match_index = title->find(L'\n', current_index)) != string16::npos) {
    title->replace(match_index, 1, string16());
    current_index = match_index;
  }
}

///////////////////////////////////////////////////////////////////////////////
// Browser, OnBeforeUnload handling:

bool Browser::ShouldCloseWindow() {
  if (!CanCloseWithInProgressDownloads())
    return false;

  return unload_controller_->ShouldCloseWindow();
}

bool Browser::IsAttemptingToCloseBrowser() const {
  return unload_controller_->is_attempting_to_close_browser();
}

void Browser::OnWindowClosing() {
  if (!ShouldCloseWindow())
    return;

  // Application should shutdown on last window close if the user is explicitly
  // trying to quit, or if there is nothing keeping the browser alive (such as
  // AppController on the Mac, or BackgroundContentsService for background
  // pages).
  bool should_quit_if_last_browser =
      browser_shutdown::IsTryingToQuit() || !chrome::WillKeepAlive();

  if (should_quit_if_last_browser &&
      BrowserList::GetInstance(host_desktop_type_)->size() == 1) {
    browser_shutdown::OnShutdownStarting(browser_shutdown::WINDOW_CLOSE);
  }

  // Don't use GetForProfileIfExisting here, we want to force creation of the
  // session service so that user can restore what was open.
  SessionService* session_service =
      SessionServiceFactory::GetForProfile(profile());
  if (session_service)
    session_service->WindowClosing(session_id());

  TabRestoreService* tab_restore_service =
      TabRestoreServiceFactory::GetForProfile(profile());

#if defined(USE_AURA)
  if (tab_restore_service && is_app())
    tab_restore_service->BrowserClosing(tab_restore_service_delegate());
#endif

  if (tab_restore_service && is_type_tabbed() && tab_strip_model_->count())
    tab_restore_service->BrowserClosing(tab_restore_service_delegate());

  // TODO(sky): convert session/tab restore to use notification.
  content::NotificationService::current()->Notify(
      chrome::NOTIFICATION_BROWSER_CLOSING,
      content::Source<Browser>(this),
      content::NotificationService::NoDetails());

  tab_strip_model_->CloseAllTabs();
}

void Browser::OnWindowActivated() {
  // On some platforms we want to automatically reload tabs that are
  // killed when the user selects them.
  WebContents* contents = tab_strip_model_->GetActiveWebContents();
  if (contents && ShouldReloadCrashedTab(contents))
    chrome::Reload(this, CURRENT_TAB);
}

////////////////////////////////////////////////////////////////////////////////
// In-progress download termination handling:

void Browser::InProgressDownloadResponse(bool cancel_downloads) {
  if (cancel_downloads) {
    cancel_download_confirmation_state_ = RESPONSE_RECEIVED;
    chrome::CloseWindow(this);
    return;
  }

  // Sets the confirmation state to NOT_PROMPTED so that if the user tries to
  // close again we'll show the warning again.
  cancel_download_confirmation_state_ = NOT_PROMPTED;

  // Show the download page so the user can figure-out what downloads are still
  // in-progress.
  chrome::ShowDownloads(this);
}

Browser::DownloadClosePreventionType Browser::OkToCloseWithInProgressDownloads(
    int* num_downloads_blocking) const {
  DCHECK(num_downloads_blocking);
  *num_downloads_blocking = 0;

  if (IsAttemptingToCloseBrowser())
    return DOWNLOAD_CLOSE_OK;

  // If we're not running a full browser process with a profile manager
  // (testing), it's ok to close the browser.
  if (!g_browser_process->profile_manager())
    return DOWNLOAD_CLOSE_OK;

  int total_download_count = DownloadService::DownloadCountAllProfiles();
  if (total_download_count == 0)
    return DOWNLOAD_CLOSE_OK;   // No downloads; can definitely close.

  // Figure out how many windows are open total, and associated with this
  // profile, that are relevant for the ok-to-close decision.
  int profile_window_count = 0;
  int total_window_count = 0;
  for (chrome::BrowserIterator it; !it.done(); it.Next()) {
    // Don't count this browser window or any other in the process of closing.
    Browser* const browser = *it;
    // Window closing may be delayed, and windows that are in the process of
    // closing don't count against our totals.
    if (browser == this || browser->IsAttemptingToCloseBrowser())
      continue;

    if (it->profile() == profile())
      profile_window_count++;
    total_window_count++;
  }

  // If there aren't any other windows, we're at browser shutdown,
  // which would cancel all current downloads.
  if (total_window_count == 0) {
    *num_downloads_blocking = total_download_count;
    return DOWNLOAD_CLOSE_BROWSER_SHUTDOWN;
  }

  // If there aren't any other windows on our profile, and we're an incognito
  // profile, and there are downloads associated with that profile,
  // those downloads would be cancelled by our window (-> profile) close.
  DownloadService* download_service =
      DownloadServiceFactory::GetForProfile(profile());
  if (profile_window_count == 0 && download_service->DownloadCount() > 0 &&
      profile()->IsOffTheRecord()) {
    *num_downloads_blocking = download_service->DownloadCount();
    return DOWNLOAD_CLOSE_LAST_WINDOW_IN_INCOGNITO_PROFILE;
  }

  // Those are the only conditions under which we will block shutdown.
  return DOWNLOAD_CLOSE_OK;
}

////////////////////////////////////////////////////////////////////////////////
// Browser, Tab adding/showing functions:

void Browser::WindowFullscreenStateChanged() {
  fullscreen_controller_->WindowFullscreenStateChanged();
  command_controller_->FullscreenStateChanged();
  UpdateBookmarkBarState(BOOKMARK_BAR_STATE_CHANGE_TOGGLE_FULLSCREEN);
}

void Browser::VisibleSSLStateChanged(content::WebContents* web_contents) {
  // When the current tab's SSL state changes, we need to update the URL
  // bar to reflect the new state.
  DCHECK(web_contents);
  if (tab_strip_model_->GetActiveWebContents() == web_contents)
    UpdateToolbar(false);
}

///////////////////////////////////////////////////////////////////////////////
// Browser, Assorted browser commands:

void Browser::ToggleFullscreenModeWithExtension(const GURL& extension_url) {
  fullscreen_controller_->ToggleFullscreenModeWithExtension(extension_url);
}

bool Browser::SupportsWindowFeature(WindowFeature feature) const {
  return SupportsWindowFeatureImpl(feature, true);
}

bool Browser::CanSupportWindowFeature(WindowFeature feature) const {
  return SupportsWindowFeatureImpl(feature, false);
}

void Browser::ToggleEncodingAutoDetect() {
  content::RecordAction(UserMetricsAction("AutoDetectChange"));
  encoding_auto_detect_.SetValue(!encoding_auto_detect_.GetValue());
  // If "auto detect" is turned on, then any current override encoding
  // is cleared. This also implicitly performs a reload.
  // OTOH, if "auto detect" is turned off, we don't change the currently
  // active encoding.
  if (encoding_auto_detect_.GetValue()) {
    WebContents* contents = tab_strip_model_->GetActiveWebContents();
    if (contents)
      contents->ResetOverrideEncoding();
  }
}

void Browser::OverrideEncoding(int encoding_id) {
  content::RecordAction(UserMetricsAction("OverrideEncoding"));
  const std::string selected_encoding =
      CharacterEncoding::GetCanonicalEncodingNameByCommandId(encoding_id);
  WebContents* contents = tab_strip_model_->GetActiveWebContents();
  if (!selected_encoding.empty() && contents)
     contents->SetOverrideEncoding(selected_encoding);
  // Update the list of recently selected encodings.
  std::string new_selected_encoding_list;
  if (CharacterEncoding::UpdateRecentlySelectedEncoding(
        profile_->GetPrefs()->GetString(prefs::kRecentlySelectedEncoding),
        encoding_id,
        &new_selected_encoding_list)) {
    profile_->GetPrefs()->SetString(prefs::kRecentlySelectedEncoding,
                                    new_selected_encoding_list);
  }
}

void Browser::OpenFile() {
  content::RecordAction(UserMetricsAction("OpenFile"));
  select_file_dialog_ = ui::SelectFileDialog::Create(
      this, new ChromeSelectFilePolicy(
          tab_strip_model_->GetActiveWebContents()));

  const base::FilePath directory = profile_->last_selected_directory();

  // TODO(beng): figure out how to juggle this.
  gfx::NativeWindow parent_window = window_->GetNativeWindow();
  ui::SelectFileDialog::FileTypeInfo file_types;
  file_types.support_drive = true;
  select_file_dialog_->SelectFile(ui::SelectFileDialog::SELECT_OPEN_FILE,
                                  string16(), directory,
                                  &file_types, 0, FILE_PATH_LITERAL(""),
                                  parent_window, NULL);
}

void Browser::UpdateDownloadShelfVisibility(bool visible) {
  if (GetStatusBubble())
    GetStatusBubble()->UpdateDownloadShelfVisibility(visible);
}

///////////////////////////////////////////////////////////////////////////////

// static
bool Browser::RunUnloadEventsHelper(WebContents* contents) {
  // If the WebContents is not connected yet, then there's no unload
  // handler we can fire even if the WebContents has an unload listener.
  // One case where we hit this is in a tab that has an infinite loop
  // before load.
  if (contents->NeedToFireBeforeUnload()) {
    // If the page has unload listeners, then we tell the renderer to fire
    // them. Once they have fired, we'll get a message back saying whether
    // to proceed closing the page or not, which sends us back to this method
    // with the NeedToFireBeforeUnload bit cleared.
    contents->GetRenderViewHost()->FirePageBeforeUnload(false);
    return true;
  }
  return false;
}

// static
void Browser::JSOutOfMemoryHelper(WebContents* web_contents) {
  InfoBarService* infobar_service =
      InfoBarService::FromWebContents(web_contents);
  if (!infobar_service)
    return;

  SimpleAlertInfoBarDelegate::Create(
      infobar_service, NULL,
      l10n_util::GetStringUTF16(IDS_JS_OUT_OF_MEMORY_PROMPT), true);
}

// static
void Browser::RegisterProtocolHandlerHelper(WebContents* web_contents,
                                            const std::string& protocol,
                                            const GURL& url,
                                            const string16& title,
                                            bool user_gesture,
                                            BrowserWindow* window) {
  Profile* profile =
      Profile::FromBrowserContext(web_contents->GetBrowserContext());
  if (profile->IsOffTheRecord())
    return;

  ProtocolHandler handler =
      ProtocolHandler::CreateProtocolHandler(protocol, url, title);

  ProtocolHandlerRegistry* registry = profile->GetProtocolHandlerRegistry();
  TabSpecificContentSettings* tab_content_settings =
      TabSpecificContentSettings::FromWebContents(web_contents);

  if (registry->SilentlyHandleRegisterHandlerRequest(handler))
    return;

  if (!user_gesture && window) {
    tab_content_settings->set_pending_protocol_handler(handler);
    tab_content_settings->set_previous_protocol_handler(
        registry->GetHandlerFor(handler.protocol()));
    window->GetLocationBar()->UpdateContentSettingsIcons();
    return;
  }

  // Make sure content-setting icon is turned off in case the page does
  // ungestured and gestured RPH calls.
  if (window) {
    tab_content_settings->ClearPendingProtocolHandler();
    window->GetLocationBar()->UpdateContentSettingsIcons();
  }

  RegisterProtocolHandlerInfoBarDelegate::Create(
      InfoBarService::FromWebContents(web_contents), registry, handler);
}

// static
void Browser::FindReplyHelper(WebContents* web_contents,
                              int request_id,
                              int number_of_matches,
                              const gfx::Rect& selection_rect,
                              int active_match_ordinal,
                              bool final_update) {
  FindTabHelper* find_tab_helper = FindTabHelper::FromWebContents(web_contents);
  if (!find_tab_helper)
    return;

  find_tab_helper->HandleFindReply(request_id,
                                   number_of_matches,
                                   selection_rect,
                                   active_match_ordinal,
                                   final_update);
}

void Browser::UpdateUIForNavigationInTab(WebContents* contents,
                                         content::PageTransition transition,
                                         bool user_initiated) {
  tab_strip_model_->TabNavigating(contents, transition);

  bool contents_is_selected =
      contents == tab_strip_model_->GetActiveWebContents();
  if (user_initiated && contents_is_selected && window()->GetLocationBar()) {
    // Forcibly reset the location bar if the url is going to change in the
    // current tab, since otherwise it won't discard any ongoing user edits,
    // since it doesn't realize this is a user-initiated action.
    window()->GetLocationBar()->Revert();
  }

  if (GetStatusBubble())
    GetStatusBubble()->Hide();

  // Update the location bar. This is synchronous. We specifically don't
  // update the load state since the load hasn't started yet and updating it
  // will put it out of sync with the actual state like whether we're
  // displaying a favicon, which controls the throbber. If we updated it here,
  // the throbber will show the default favicon for a split second when
  // navigating away from the new tab page.
  ScheduleUIUpdate(contents, content::INVALIDATE_TYPE_URL);

  if (contents_is_selected)
    contents->GetView()->SetInitialFocus();
}

///////////////////////////////////////////////////////////////////////////////
// Browser, PageNavigator implementation:

WebContents* Browser::OpenURL(const OpenURLParams& params) {
  return OpenURLFromTab(NULL, params);
}

///////////////////////////////////////////////////////////////////////////////
// Browser, TabStripModelObserver implementation:

void Browser::TabInsertedAt(WebContents* contents,
                            int index,
                            bool foreground) {
  SetAsDelegate(contents, this);
  SessionTabHelper* session_tab_helper =
      SessionTabHelper::FromWebContents(contents);
  session_tab_helper->SetWindowID(session_id());

  content::NotificationService::current()->Notify(
      chrome::NOTIFICATION_TAB_PARENTED,
      content::Source<content::WebContents>(contents),
      content::NotificationService::NoDetails());

  SyncHistoryWithTabs(index);

  // Make sure the loading state is updated correctly, otherwise the throbber
  // won't start if the page is loading.
  LoadingStateChanged(contents);

  interstitial_observers_.push_back(new InterstitialObserver(this, contents));

  SessionService* session_service =
      SessionServiceFactory::GetForProfile(profile_);
  if (session_service)
    session_service->TabInserted(contents);
}

void Browser::TabClosingAt(TabStripModel* tab_strip_model,
                           WebContents* contents,
                           int index) {
  fullscreen_controller_->OnTabClosing(contents);
  SessionService* session_service =
      SessionServiceFactory::GetForProfile(profile_);
  if (session_service)
    session_service->TabClosing(contents);
  content::NotificationService::current()->Notify(
      chrome::NOTIFICATION_TAB_CLOSING,
      content::Source<NavigationController>(&contents->GetController()),
      content::NotificationService::NoDetails());

  // Sever the WebContents' connection back to us.
  SetAsDelegate(contents, NULL);
}

void Browser::TabDetachedAt(WebContents* contents, int index) {
  TabDetachedAtImpl(contents, index, DETACH_TYPE_DETACH);
}

void Browser::TabDeactivated(WebContents* contents) {
  fullscreen_controller_->OnTabDeactivated(contents);
  search_delegate_->OnTabDeactivated(contents);

  // Save what the user's currently typing, so it can be restored when we
  // switch back to this tab.
  window_->GetLocationBar()->SaveStateToContents(contents);

  if (instant_controller_)
    instant_controller_->TabDeactivated(contents);
}

void Browser::ActiveTabChanged(WebContents* old_contents,
                               WebContents* new_contents,
                               int index,
                               bool user_gesture) {
  // On some platforms we want to automatically reload tabs that are
  // killed when the user selects them.
  bool did_reload = false;
  if (user_gesture && ShouldReloadCrashedTab(new_contents)) {
    LOG(WARNING) << "Reloading killed tab at " << index;
    static int reload_count = 0;
    UMA_HISTOGRAM_CUSTOM_COUNTS(
        "Tabs.SadTab.ReloadCount", ++reload_count, 1, 1000, 50);
    chrome::Reload(this, CURRENT_TAB);
    did_reload = true;
  }

  // Discarded tabs always get reloaded.
  if (!did_reload && tab_strip_model_->IsTabDiscarded(index)) {
    LOG(WARNING) << "Reloading discarded tab at " << index;
    static int reload_count = 0;
    UMA_HISTOGRAM_CUSTOM_COUNTS(
        "Tabs.Discard.ReloadCount", ++reload_count, 1, 1000, 50);
    chrome::Reload(this, CURRENT_TAB);
  }

  // If we have any update pending, do it now.
  if (chrome_updater_factory_.HasWeakPtrs() && old_contents)
    ProcessPendingUIUpdates();

  // Propagate the profile to the location bar.
  UpdateToolbar(true);

  // Propagate tab state to toolbar, tab-strip, etc.
  UpdateSearchState(new_contents);

  // Update reload/stop state.
  command_controller_->LoadingStateChanged(new_contents->IsLoading(), true);

  // Update commands to reflect current state.
  command_controller_->TabStateChanged();

  // Reset the status bubble.
  StatusBubble* status_bubble = GetStatusBubble();
  if (status_bubble) {
    status_bubble->Hide();

    // Show the loading state (if any).
    status_bubble->SetStatus(CoreTabHelper::FromWebContents(
        tab_strip_model_->GetActiveWebContents())->GetStatusText());
  }

  if (HasFindBarController()) {
    find_bar_controller_->ChangeWebContents(new_contents);
    find_bar_controller_->find_bar()->MoveWindowIfNecessary(gfx::Rect(), true);
  }

  // Update sessions. Don't force creation of sessions. If sessions doesn't
  // exist, the change will be picked up by sessions when created.
  SessionService* session_service =
      SessionServiceFactory::GetForProfileIfExisting(profile_);
  if (session_service && !tab_strip_model_->closing_all()) {
    session_service->SetSelectedTabInWindow(session_id(),
                                            tab_strip_model_->active_index());
  }

  UpdateBookmarkBarState(BOOKMARK_BAR_STATE_CHANGE_TAB_SWITCH);

  // This needs to be called after UpdateSearchState().
  if (instant_controller_)
    instant_controller_->ActiveTabChanged();
}

void Browser::TabMoved(WebContents* contents,
                       int from_index,
                       int to_index) {
  DCHECK(from_index >= 0 && to_index >= 0);
  // Notify the history service.
  SyncHistoryWithTabs(std::min(from_index, to_index));
}

void Browser::TabReplacedAt(TabStripModel* tab_strip_model,
                            WebContents* old_contents,
                            WebContents* new_contents,
                            int index) {
  TabDetachedAtImpl(old_contents, index, DETACH_TYPE_REPLACE);
  SessionService* session_service =
      SessionServiceFactory::GetForProfile(profile_);
  if (session_service)
    session_service->TabClosing(old_contents);
  TabInsertedAt(new_contents,
                index,
                (index == tab_strip_model_->active_index()));

  int entry_count = new_contents->GetController().GetEntryCount();
  if (entry_count > 0) {
    // Send out notification so that observers are updated appropriately.
    new_contents->GetController().NotifyEntryChanged(
        new_contents->GetController().GetEntryAtIndex(entry_count - 1),
        entry_count - 1);
  }

  if (session_service) {
    // The new_contents may end up with a different navigation stack. Force
    // the session service to update itself.
    session_service->TabRestored(new_contents,
                                 tab_strip_model_->IsTabPinned(index));
  }
}

void Browser::TabPinnedStateChanged(WebContents* contents, int index) {
  SessionService* session_service =
      SessionServiceFactory::GetForProfileIfExisting(profile());
  if (session_service) {
    SessionTabHelper* session_tab_helper =
        SessionTabHelper::FromWebContents(contents);
    session_service->SetPinnedState(session_id(),
                                    session_tab_helper->session_id(),
                                    tab_strip_model_->IsTabPinned(index));
  }
}

void Browser::TabStripEmpty() {
  // Close the frame after we return to the message loop (not immediately,
  // otherwise it will destroy this object before the stack has a chance to
  // cleanly unwind.)
  // Note: This will be called several times if TabStripEmpty is called several
  //       times. This is because it does not close the window if tabs are
  //       still present.
  MessageLoop::current()->PostTask(
      FROM_HERE, base::Bind(&Browser::CloseFrame, weak_factory_.GetWeakPtr()));

  // Instant may have visible WebContents that need to be detached before the
  // window system closes.
  instant_controller_.reset();
}

bool Browser::CanOverscrollContent() const {
#if defined(USE_AURA)
  bool overscroll_enabled = !CommandLine::ForCurrentProcess()->
      HasSwitch(switches::kDisableOverscrollHistoryNavigation);
  return overscroll_enabled ? !is_app() && !is_devtools() && is_type_tabbed() :
                              false;
#else
  return false;
#endif
}

bool Browser::PreHandleKeyboardEvent(content::WebContents* source,
                                     const NativeWebKeyboardEvent& event,
                                     bool* is_keyboard_shortcut) {
  // Escape exits tabbed fullscreen mode.
  // TODO(koz): Write a test for this http://crbug.com/100441.
  if (event.windowsKeyCode == 27 &&
      fullscreen_controller_->HandleUserPressedEscape()) {
    return true;
  }
  return window()->PreHandleKeyboardEvent(event, is_keyboard_shortcut);
}

void Browser::HandleKeyboardEvent(content::WebContents* source,
                                  const NativeWebKeyboardEvent& event) {
  window()->HandleKeyboardEvent(event);
}

bool Browser::TabsNeedBeforeUnloadFired() {
  return unload_controller_->TabsNeedBeforeUnloadFired();
}

bool Browser::IsMouseLocked() const {
  return fullscreen_controller_->IsMouseLocked();
}

void Browser::OnWindowDidShow() {
  if (window_has_shown_)
    return;
  window_has_shown_ = true;

// CurrentProcessInfo::CreationTime() is currently only implemented on Mac and
// Windows.
#if defined(OS_MACOSX) || defined(OS_WIN)
  // Measure the latency from startup till the first browser window becomes
  // visible.
  static bool is_first_browser_window = true;
  if (is_first_browser_window &&
      !startup_metric_utils::WasNonBrowserUIDisplayed()) {
    is_first_browser_window = false;
    const base::Time* process_creation_time =
        base::CurrentProcessInfo::CreationTime();

    if (process_creation_time) {
      UMA_HISTOGRAM_LONG_TIMES(
          "Startup.BrowserWindowDisplay",
          base::Time::Now() - *process_creation_time);
    }
  }
#endif  // defined(OS_MACOSX) || defined(OS_WIN)

  // Nothing to do for non-tabbed windows.
  if (!is_type_tabbed())
    return;

  // Show any pending global error bubble.
  /*
  GlobalErrorService* service =
      GlobalErrorServiceFactory::GetForProfile(profile());
  GlobalError* error = service->GetFirstGlobalErrorWithBubbleView();
  if (error)
    error->ShowBubbleView(this);
  */
}

void Browser::ShowFirstRunBubble() {
  /*
  window()->GetLocationBar()->ShowFirstRunBubble();
  */
}

void Browser::MaybeUpdateBookmarkBarStateForInstantOverlay(
    const chrome::search::Mode& mode) {
  // This is invoked by a platform-specific implementation of
  // |InstantOverlayController| to update bookmark bar state according to
  // Instant overlay state.
  // ModeChanged() updates bookmark bar state for all mode transitions except
  // when new mode is |SEARCH_SUGGESTIONS|, because that needs to be done when
  // the suggestions are ready.
  if (mode.is_search_suggestions() &&
      bookmark_bar_state_ == BookmarkBar::SHOW) {
    UpdateBookmarkBarState(BOOKMARK_BAR_STATE_CHANGE_TAB_STATE);
  }
}

///////////////////////////////////////////////////////////////////////////////
// Browser, content::WebContentsDelegate implementation:

WebContents* Browser::OpenURLFromTab(WebContents* source,
                                     const OpenURLParams& params) {
  chrome::NavigateParams nav_params(this, params.url, params.transition);
  nav_params.source_contents = source;
  nav_params.referrer = params.referrer;
  nav_params.extra_headers = params.extra_headers;
  nav_params.disposition = params.disposition;
  nav_params.tabstrip_add_types = TabStripModel::ADD_NONE;
  nav_params.window_action = chrome::NavigateParams::SHOW_WINDOW;
  nav_params.user_gesture = true;
  nav_params.override_encoding = params.override_encoding;
  nav_params.is_renderer_initiated = params.is_renderer_initiated;
  nav_params.transferred_global_request_id =
      params.transferred_global_request_id;
  nav_params.is_cross_site_redirect = params.is_cross_site_redirect;
  chrome::Navigate(&nav_params);

  return nav_params.target_contents;
}

void Browser::NavigationStateChanged(const WebContents* source,
                                     unsigned changed_flags) {
  // Only update the UI when something visible has changed.
  if (changed_flags)
    ScheduleUIUpdate(source, changed_flags);

  // We can synchronously update commands since they will only change once per
  // navigation, so we don't have to worry about flickering. We do, however,
  // need to update the command state early on load to always present usable
  // actions in the face of slow-to-commit pages.
  if (changed_flags & (content::INVALIDATE_TYPE_URL |
                       content::INVALIDATE_TYPE_LOAD))
    command_controller_->TabStateChanged();
}

void Browser::AddNewContents(WebContents* source,
                             WebContents* new_contents,
                             WindowOpenDisposition disposition,
                             const gfx::Rect& initial_pos,
                             bool user_gesture,
                             bool* was_blocked) {
  chrome::AddWebContents(this, source, new_contents, disposition, initial_pos,
                         user_gesture, was_blocked);
}

void Browser::ActivateContents(WebContents* contents) {
  tab_strip_model_->ActivateTabAt(
      tab_strip_model_->GetIndexOfWebContents(contents), false);
  window_->Activate();
}

void Browser::DeactivateContents(WebContents* contents) {
  window_->Deactivate();
}

void Browser::LoadingStateChanged(WebContents* source) {
  window_->UpdateLoadingAnimations(tab_strip_model_->TabsAreLoading());
  window_->UpdateTitleBar();

  WebContents* selected_contents = tab_strip_model_->GetActiveWebContents();
  if (source == selected_contents) {
    bool is_loading = source->IsLoading();
    command_controller_->LoadingStateChanged(is_loading, false);
    if (GetStatusBubble()) {
      GetStatusBubble()->SetStatus(CoreTabHelper::FromWebContents(
          tab_strip_model_->GetActiveWebContents())->GetStatusText());
    }
  }
}

void Browser::CloseContents(WebContents* source) {
  if (unload_controller_->CanCloseContents(source))
    chrome::CloseWebContents(this, source, true);
}

void Browser::MoveContents(WebContents* source, const gfx::Rect& pos) {
  if (!IsPopupOrPanel(source)) {
    NOTREACHED() << "moving invalid browser type";
    return;
  }
  window_->SetBounds(pos);
}

bool Browser::IsPopupOrPanel(const WebContents* source) const {
  // A non-tabbed BROWSER is an unconstrained popup.
  return is_type_popup() || is_type_panel();
}

void Browser::UpdateTargetURL(WebContents* source, int32 page_id,
                              const GURL& url) {
  if (!GetStatusBubble())
    return;

  if (source == tab_strip_model_->GetActiveWebContents()) {
    PrefService* prefs = profile_->GetPrefs();
    GetStatusBubble()->SetURL(url, prefs->GetString(prefs::kAcceptLanguages));
  }
}

void Browser::ContentsMouseEvent(
    WebContents* source, const gfx::Point& location, bool motion) {
  if (!GetStatusBubble())
    return;

  if (source == tab_strip_model_->GetActiveWebContents()) {
    GetStatusBubble()->MouseMoved(location, !motion);
    if (!motion)
      GetStatusBubble()->SetURL(GURL(), std::string());
  }
}

void Browser::ContentsZoomChange(bool zoom_in) {
  chrome::ExecuteCommand(this, zoom_in ? IDC_ZOOM_PLUS : IDC_ZOOM_MINUS);
}

void Browser::WebContentsFocused(WebContents* contents) {
  window_->WebContentsFocused(contents);
}

bool Browser::TakeFocus(content::WebContents* source,
                        bool reverse) {
  content::NotificationService::current()->Notify(
      chrome::NOTIFICATION_FOCUS_RETURNED_TO_BROWSER,
      content::Source<Browser>(this),
      content::NotificationService::NoDetails());
  return false;
}

gfx::Rect Browser::GetRootWindowResizerRect() const {
  return window_->GetRootWindowResizerRect();
}

void Browser::BeforeUnloadFired(WebContents* web_contents,
                                bool proceed,
                                bool* proceed_to_fire_unload) {
  *proceed_to_fire_unload =
      unload_controller_->BeforeUnloadFired(web_contents, proceed);
}

bool Browser::ShouldFocusLocationBarByDefault(WebContents* source) {
  return chrome::search::IsInstantNTP(source);
}

void Browser::SetFocusToLocationBar(bool select_all) {
  // Two differences between this and FocusLocationBar():
  // (1) This doesn't get recorded in user metrics, since it's called
  //     internally.
  // (2) This checks whether the location bar can be focused, and if not, clears
  //     the focus.  FocusLocationBar() is only reached when the location bar is
  //     focusable, but this may be reached at other times, e.g. while in
  //     fullscreen mode, where we need to leave focus in a consistent state.
  window_->SetFocusToLocationBar(select_all);
}

void Browser::RenderWidgetShowing() {
  window_->DisableInactiveFrame();
}

int Browser::GetExtraRenderViewHeight() const {
  return window_->GetExtraRenderViewHeight();
}

void Browser::OnStartDownload(WebContents* source,
                              content::DownloadItem* download) {
<<<<<<< HEAD
  return;
=======
  if (!DownloadItemModel(download).ShouldShowInShelf())
    return;

>>>>>>> 3ba139b9
  WebContents* constrained = GetConstrainingWebContents(source);
  if (constrained != source) {
    // Download in a constrained popup is shown in the tab that opened it.
    //constrained->GetDelegate()->OnStartDownload(constrained, download);
    return;
  }

  if (!window())
    return;

  // GetDownloadShelf creates the download shelf if it was not yet created.
  DownloadShelf* shelf = window()->GetDownloadShelf();
  shelf->AddDownload(download);

  // If the download occurs in a new tab, and it's not a save page
  // download (started before initial navigation completed), close it.
  if (source->GetController().IsInitialNavigation() &&
      tab_strip_model_->count() > 1 && !download->IsSavePackageDownload())
    CloseContents(source);
}

void Browser::ViewSourceForTab(WebContents* source, const GURL& page_url) {
  DCHECK(source);
  chrome::ViewSource(this, source);
}

void Browser::ViewSourceForFrame(WebContents* source,
                                 const GURL& frame_url,
                                 const std::string& frame_content_state) {
  DCHECK(source);
  chrome::ViewSource(this, source, frame_url, frame_content_state);
}

void Browser::ShowRepostFormWarningDialog(WebContents* source) {
  TabModalConfirmDialog::Create(new RepostFormWarningController(source),
                                source);
}

bool Browser::ShouldCreateWebContents(
    WebContents* web_contents,
    int route_id,
    WindowContainerType window_container_type,
    const string16& frame_name,
    const GURL& target_url) {
  if (window_container_type == WINDOW_CONTAINER_TYPE_BACKGROUND) {
    // If a BackgroundContents is created, suppress the normal WebContents.
    return !MaybeCreateBackgroundContents(
        route_id, web_contents, frame_name, target_url);
  }

  return true;
}

void Browser::WebContentsCreated(WebContents* source_contents,
                                 int64 source_frame_id,
                                 const GURL& target_url,
                                 WebContents* new_contents) {
  // Adopt the WebContents now, so all observers are in place, as the network
  // requests for its initial navigation will start immediately. The WebContents
  // will later be inserted into this browser using Browser::Navigate via
  // AddNewContents.
  BrowserTabContents::AttachTabHelpers(new_contents);

  // Notify.
  RetargetingDetails details;
  details.source_web_contents = source_contents;
  details.source_frame_id = source_frame_id;
  details.target_url = target_url;
  details.target_web_contents = new_contents;
  details.not_yet_in_tabstrip = true;
  content::NotificationService::current()->Notify(
      chrome::NOTIFICATION_RETARGETING,
      content::Source<Profile>(profile_),
      content::Details<RetargetingDetails>(&details));
}

void Browser::ContentRestrictionsChanged(WebContents* source) {
  command_controller_->ContentRestrictionsChanged();
}

void Browser::RendererUnresponsive(WebContents* source) {
  // Ignore hangs if a tab is blocked.
  int index = tab_strip_model_->GetIndexOfWebContents(source);
  DCHECK_NE(TabStripModel::kNoTab, index);
  if (tab_strip_model_->IsTabBlocked(index))
    return;

  chrome::ShowHungRendererDialog(source);
}

void Browser::RendererResponsive(WebContents* source) {
  chrome::HideHungRendererDialog(source);
}

void Browser::WorkerCrashed(WebContents* source) {
  SimpleAlertInfoBarDelegate::Create(
      InfoBarService::FromWebContents(source), NULL,
      l10n_util::GetStringUTF16(IDS_WEBWORKER_CRASHED_PROMPT), true);
}

void Browser::DidNavigateMainFramePostCommit(WebContents* web_contents) {
  if (web_contents == tab_strip_model_->GetActiveWebContents())
    UpdateBookmarkBarState(BOOKMARK_BAR_STATE_CHANGE_TAB_STATE);
}

void Browser::DidNavigateToPendingEntry(WebContents* web_contents) {
  if (web_contents == tab_strip_model_->GetActiveWebContents())
    UpdateBookmarkBarState(BOOKMARK_BAR_STATE_CHANGE_TAB_STATE);
}

content::JavaScriptDialogManager* Browser::GetJavaScriptDialogManager() {
  return GetJavaScriptDialogManagerInstance();
}

content::ColorChooser* Browser::OpenColorChooser(WebContents* web_contents,
                                                 int color_chooser_id,
                                                 SkColor color) {
#if defined(OS_WIN)
  // On Windows, only create a color chooser if one doesn't exist, because we
  // can't close the old color chooser dialog.
  if (!color_chooser_.get())
    color_chooser_.reset(content::ColorChooser::Create(color_chooser_id,
                                                       web_contents,
                                                       color));
#else
  if (color_chooser_.get())
    color_chooser_->End();
  color_chooser_.reset(content::ColorChooser::Create(color_chooser_id,
                                                     web_contents,
                                                     color));
#endif
  return color_chooser_.get();
}

void Browser::DidEndColorChooser() {
  color_chooser_.reset();
}

void Browser::RunFileChooser(WebContents* web_contents,
                             const content::FileChooserParams& params) {
  FileSelectHelper::RunFileChooser(web_contents, params);
}

void Browser::EnumerateDirectory(WebContents* web_contents,
                                 int request_id,
                                 const base::FilePath& path) {
  FileSelectHelper::EnumerateDirectory(web_contents, request_id, path);
}

void Browser::ToggleFullscreenModeForTab(WebContents* web_contents,
                                         bool enter_fullscreen) {
  fullscreen_controller_->ToggleFullscreenModeForTab(web_contents,
                                                     enter_fullscreen);
}

bool Browser::IsFullscreenForTabOrPending(
    const WebContents* web_contents) const {
  return fullscreen_controller_->IsFullscreenForTabOrPending(web_contents);
}

void Browser::JSOutOfMemory(WebContents* web_contents) {
  JSOutOfMemoryHelper(web_contents);
}

void Browser::RegisterProtocolHandler(WebContents* web_contents,
                                      const std::string& protocol,
                                      const GURL& url,
                                      const string16& title,
                                      bool user_gesture) {
  RegisterProtocolHandlerHelper(
      web_contents, protocol, url, title, user_gesture, window());
}

void Browser::UpdatePreferredSize(WebContents* source,
                                  const gfx::Size& pref_size) {
  window_->UpdatePreferredSize(source, pref_size);
}

void Browser::ResizeDueToAutoResize(WebContents* source,
                                    const gfx::Size& new_size) {
  window_->ResizeDueToAutoResize(source, new_size);
}

void Browser::FindReply(WebContents* web_contents,
                        int request_id,
                        int number_of_matches,
                        const gfx::Rect& selection_rect,
                        int active_match_ordinal,
                        bool final_update) {
  FindReplyHelper(web_contents, request_id, number_of_matches, selection_rect,
                  active_match_ordinal, final_update);
}

void Browser::RequestToLockMouse(WebContents* web_contents,
                                 bool user_gesture,
                                 bool last_unlocked_by_target) {
  fullscreen_controller_->RequestToLockMouse(web_contents,
                                             user_gesture,
                                             last_unlocked_by_target);
}

void Browser::LostMouseLock() {
  fullscreen_controller_->LostMouseLock();
}

void Browser::RequestMediaAccessPermission(
    content::WebContents* web_contents,
    const content::MediaStreamRequest& request,
    const content::MediaResponseCallback& callback) {
  // The case when microphone access is requested together with screen capturing
  // is not supported yet. Just check requested video type to decide which
  // infobar to show.
  //
  // TODO(sergeyu): Add support for video stream with microphone, e.g. refactor
  // MediaStreamDevicesController to use a single infobar for both permissions,
  // or maybe show two infobars.
  if (request.video_type == content::MEDIA_SCREEN_VIDEO_CAPTURE)
    ScreenCaptureInfoBarDelegate::Create(web_contents, request, callback);
  else
    MediaStreamInfoBarDelegate::Create(web_contents, request, callback);
}

bool Browser::RequestPpapiBrokerPermission(
    WebContents* web_contents,
    const GURL& url,
    const base::FilePath& plugin_path,
    const base::Callback<void(bool)>& callback) {
  PepperBrokerInfoBarDelegate::Create(web_contents, url, plugin_path, callback);
  return true;
}

///////////////////////////////////////////////////////////////////////////////
// Browser, CoreTabHelperDelegate implementation:

void Browser::SwapTabContents(content::WebContents* old_contents,
                              content::WebContents* new_contents) {
  int index = tab_strip_model_->GetIndexOfWebContents(old_contents);
  DCHECK_NE(TabStripModel::kNoTab, index);
  tab_strip_model_->ReplaceWebContentsAt(index, new_contents);
}

bool Browser::CanReloadContents(content::WebContents* web_contents) const {
  return chrome::CanReload(this);
}

bool Browser::CanSaveContents(content::WebContents* web_contents) const {
  return chrome::CanSavePage(this);
}

///////////////////////////////////////////////////////////////////////////////
// Browser, SearchEngineTabHelperDelegate implementation:

void Browser::ConfirmAddSearchProvider(TemplateURL* template_url,
                                       Profile* profile) {
  window()->ConfirmAddSearchProvider(template_url, profile);
}

///////////////////////////////////////////////////////////////////////////////
// Browser, WebContentsModalDialogManagerDelegate implementation:

void Browser::SetWebContentsBlocked(content::WebContents* web_contents,
                                    bool blocked) {
  int index = tab_strip_model_->GetIndexOfWebContents(web_contents);
  if (index == TabStripModel::kNoTab) {
    NOTREACHED();
    return;
  }
  tab_strip_model_->SetTabBlocked(index, blocked);
  if (!blocked && tab_strip_model_->GetActiveWebContents() == web_contents)
    web_contents->GetView()->Focus();
}

bool Browser::GetDialogTopCenter(gfx::Point* point) {
  int y = 0;
  if (window_->GetConstrainedWindowTopY(&y)) {
    *point = gfx::Point(window_->GetBounds().width() / 2, y);
    return true;
  }

  return false;
}

///////////////////////////////////////////////////////////////////////////////
// Browser, BlockedContentTabHelperDelegate implementation:

content::WebContents* Browser::GetConstrainingWebContents(
    content::WebContents* source) {
  return source;
}

///////////////////////////////////////////////////////////////////////////////
// Browser, BookmarkTabHelperDelegate implementation:

void Browser::URLStarredChanged(content::WebContents* web_contents,
                                bool starred) {
  if (web_contents == tab_strip_model_->GetActiveWebContents())
    window_->SetStarredState(starred);
}

///////////////////////////////////////////////////////////////////////////////
// Browser, ZoomObserver implementation:

void Browser::OnZoomChanged(content::WebContents* source,
                            bool can_show_bubble) {
  if (source == tab_strip_model_->GetActiveWebContents()) {
    // Only show the zoom bubble for zoom changes in the active window.
    window_->ZoomChangedForActiveTab(can_show_bubble && window_->IsActive());
  }
}

///////////////////////////////////////////////////////////////////////////////
// Browser, ui::SelectFileDialog::Listener implementation:

void Browser::FileSelected(const base::FilePath& path, int index,
                           void* params) {
  FileSelectedWithExtraInfo(ui::SelectedFileInfo(path, path), index, params);
}

void Browser::FileSelectedWithExtraInfo(
    const ui::SelectedFileInfo& file_info,
    int index,
    void* params) {
  profile_->set_last_selected_directory(file_info.file_path.DirName());

  const base::FilePath& path = file_info.local_path;
  GURL file_url = net::FilePathToFileURL(path);

#if defined(OS_CHROMEOS)
  drive::util::ModifyDriveFileResourceUrl(profile_, path, &file_url);
#endif

  if (file_url.is_empty())
    return;

  OpenURL(OpenURLParams(
      file_url, Referrer(), CURRENT_TAB, content::PAGE_TRANSITION_TYPED,
      false));
}

///////////////////////////////////////////////////////////////////////////////
// Browser, content::NotificationObserver implementation:

void Browser::Observe(int type,
                      const content::NotificationSource& source,
                      const content::NotificationDetails& details) {
  switch (type) {
    case chrome::NOTIFICATION_EXTENSION_UNLOADED: {
      if (window()->GetLocationBar())
        window()->GetLocationBar()->UpdatePageActions();

      // Close any tabs from the unloaded extension, unless it's terminated,
      // in which case let the sad tabs remain.
      if (content::Details<extensions::UnloadedExtensionInfo>(
            details)->reason != extension_misc::UNLOAD_REASON_TERMINATE) {
        const Extension* extension =
            content::Details<extensions::UnloadedExtensionInfo>(
                details)->extension;
        // Iterate backwards as we may remove items while iterating.
        for (int i = tab_strip_model_->count() - 1; i >= 0; --i) {
          WebContents* web_contents = tab_strip_model_->GetWebContentsAt(i);
          // Two cases are handled here:
          // - The scheme check is for when an extension page is loaded in a
          //   tab, e.g. chrome-extension://id/page.html.
          // - The extension_app check is for apps, which can have non-extension
          //   schemes, e.g. https://mail.google.com if you have the Gmail app
          //   installed.
          if ((web_contents->GetURL().SchemeIs(extensions::kExtensionScheme) &&
               web_contents->GetURL().host() == extension->id()) ||
              (extensions::TabHelper::FromWebContents(
                   web_contents)->extension_app() == extension)) {
            tab_strip_model_->CloseWebContentsAt(i, TabStripModel::CLOSE_NONE);
          }
        }
      }
      break;
    }

    case chrome::NOTIFICATION_EXTENSION_PROCESS_TERMINATED: {
      Profile* profile = content::Source<Profile>(source).ptr();
      if (profile_->IsSameProfile(profile) && window()->GetLocationBar())
        window()->GetLocationBar()->InvalidatePageActions();
      break;
    }

    case chrome::NOTIFICATION_EXTENSION_UNINSTALLED:
    case chrome::NOTIFICATION_EXTENSION_LOADED:
      // During window creation on Windows we may end up calling into
      // SHAppBarMessage, which internally spawns a nested message loop. This
      // makes it possible for us to end up here before window creation has
      // completed,at which point window_ is NULL. See 94752 for details.
      if (window() && window()->GetLocationBar())
        window()->GetLocationBar()->UpdatePageActions();
      break;

#if defined(ENABLE_THEMES)
    case chrome::NOTIFICATION_BROWSER_THEME_CHANGED:
      window()->UserChangedTheme();
      break;
#endif

    case chrome::NOTIFICATION_WEB_CONTENT_SETTINGS_CHANGED: {
      WebContents* web_contents = content::Source<WebContents>(source).ptr();
      if (web_contents == tab_strip_model_->GetActiveWebContents()) {
        LocationBar* location_bar = window()->GetLocationBar();
        if (location_bar)
          location_bar->UpdateContentSettingsIcons();
      }
      break;
    }

    default:
      NOTREACHED() << "Got a notification we didn't register for.";
  }
}

void Browser::ModeChanged(const chrome::search::Mode& old_mode,
                          const chrome::search::Mode& new_mode) {
  // If new mode is |SEARCH_SUGGESTIONS|, don't update bookmark bar state now;
  // wait till the Instant overlay is ready to show suggestions before hiding
  // the bookmark bar (in MaybeUpdateBookmarkBarStateForInstantOverlay()).
  // TODO(kuan): but for now, only delay updating bookmark bar state if origin
  // is |DEFAULT|; other origins require more complex logic to be implemented
  // to prevent jankiness caused by hiding bookmark bar, so just hide the
  // bookmark bar immediately and tolerate the jankiness for a while.
  // For other mode transitions, update bookmark bar state accordingly.
  if (new_mode.is_search_suggestions() &&
      new_mode.is_origin_default() &&
      bookmark_bar_state_ == BookmarkBar::SHOW) {
    return;
  }
  UpdateBookmarkBarState(BOOKMARK_BAR_STATE_CHANGE_TAB_STATE);
}

///////////////////////////////////////////////////////////////////////////////
// Browser, Command and state updating (private):

void Browser::OnDevToolsDisabledChanged() {
  if (profile_->GetPrefs()->GetBoolean(prefs::kDevToolsDisabled))
    content::DevToolsManager::GetInstance()->CloseAllClientHosts();
}

void Browser::MarkHomePageAsChanged() {
  profile_->GetPrefs()->SetBoolean(prefs::kHomePageChanged, true);
}

///////////////////////////////////////////////////////////////////////////////
// Browser, UI update coalescing and handling (private):

void Browser::UpdateToolbar(bool should_restore_state) {
  window_->UpdateToolbar(tab_strip_model_->GetActiveWebContents(),
                         should_restore_state);
}

void Browser::UpdateSearchState(WebContents* contents) {
  if (chrome::search::IsInstantExtendedAPIEnabled(profile_))
    search_delegate_->OnTabActivated(contents);
}

void Browser::ScheduleUIUpdate(const WebContents* source,
                               unsigned changed_flags) {
  if (!source)
    return;

  // Do some synchronous updates.
  if (changed_flags & content::INVALIDATE_TYPE_URL &&
      source == tab_strip_model_->GetActiveWebContents()) {
    // Only update the URL for the current tab. Note that we do not update
    // the navigation commands since those would have already been updated
    // synchronously by NavigationStateChanged.
    UpdateToolbar(false);
    changed_flags &= ~content::INVALIDATE_TYPE_URL;
  }
  if (changed_flags & content::INVALIDATE_TYPE_LOAD) {
    // Update the loading state synchronously. This is so the throbber will
    // immediately start/stop, which gives a more snappy feel. We want to do
    // this for any tab so they start & stop quickly.
    tab_strip_model_->UpdateWebContentsStateAt(
        tab_strip_model_->GetIndexOfWebContents(source),
        TabStripModelObserver::LOADING_ONLY);
    // The status bubble needs to be updated during INVALIDATE_TYPE_LOAD too,
    // but we do that asynchronously by not stripping INVALIDATE_TYPE_LOAD from
    // changed_flags.
  }

  if (changed_flags & content::INVALIDATE_TYPE_TITLE && !source->IsLoading()) {
    // To correctly calculate whether the title changed while not loading
    // we need to process the update synchronously. This state only matters for
    // the TabStripModel, so we notify the TabStripModel now and notify others
    // asynchronously.
    tab_strip_model_->UpdateWebContentsStateAt(
        tab_strip_model_->GetIndexOfWebContents(source),
        TabStripModelObserver::TITLE_NOT_LOADING);
  }

  // If the only updates were synchronously handled above, we're done.
  if (changed_flags == 0)
    return;

  // Save the dirty bits.
  scheduled_updates_[source] |= changed_flags;

  if (!chrome_updater_factory_.HasWeakPtrs()) {
    // No task currently scheduled, start another.
    MessageLoop::current()->PostDelayedTask(
        FROM_HERE,
        base::Bind(&Browser::ProcessPendingUIUpdates,
                   chrome_updater_factory_.GetWeakPtr()),
        base::TimeDelta::FromMilliseconds(kUIUpdateCoalescingTimeMS));
  }
}

void Browser::ProcessPendingUIUpdates() {
#ifndef NDEBUG
  // Validate that all tabs we have pending updates for exist. This is scary
  // because the pending list must be kept in sync with any detached or
  // deleted tabs.
  for (UpdateMap::const_iterator i = scheduled_updates_.begin();
       i != scheduled_updates_.end(); ++i) {
    bool found = false;
    for (int tab = 0; tab < tab_strip_model_->count(); tab++) {
      if (tab_strip_model_->GetWebContentsAt(tab) == i->first) {
        found = true;
        break;
      }
    }
    DCHECK(found);
  }
#endif

  chrome_updater_factory_.InvalidateWeakPtrs();

  for (UpdateMap::const_iterator i = scheduled_updates_.begin();
       i != scheduled_updates_.end(); ++i) {
    // Do not dereference |contents|, it may be out-of-date!
    const WebContents* contents = i->first;
    unsigned flags = i->second;

    if (contents == tab_strip_model_->GetActiveWebContents()) {
      // Updates that only matter when the tab is selected go here.

      if (flags & content::INVALIDATE_TYPE_PAGE_ACTIONS) {
        LocationBar* location_bar = window()->GetLocationBar();
        if (location_bar)
          location_bar->UpdatePageActions();
      }
      // Updating the URL happens synchronously in ScheduleUIUpdate.
      if (flags & content::INVALIDATE_TYPE_LOAD && GetStatusBubble()) {
        GetStatusBubble()->SetStatus(CoreTabHelper::FromWebContents(
            tab_strip_model_->GetActiveWebContents())->GetStatusText());
      }

      if (flags & (content::INVALIDATE_TYPE_TAB |
                   content::INVALIDATE_TYPE_TITLE)) {
        window_->UpdateTitleBar();
      }
    }

    // Updates that don't depend upon the selected state go here.
    if (flags &
        (content::INVALIDATE_TYPE_TAB | content::INVALIDATE_TYPE_TITLE)) {
      tab_strip_model_->UpdateWebContentsStateAt(
          tab_strip_model_->GetIndexOfWebContents(contents),
          TabStripModelObserver::ALL);
    }

    // We don't need to process INVALIDATE_STATE, since that's not visible.
  }

  scheduled_updates_.clear();
}

void Browser::RemoveScheduledUpdatesFor(WebContents* contents) {
  if (!contents)
    return;

  UpdateMap::iterator i = scheduled_updates_.find(contents);
  if (i != scheduled_updates_.end())
    scheduled_updates_.erase(i);
}

///////////////////////////////////////////////////////////////////////////////
// Browser, Getters for UI (private):

StatusBubble* Browser::GetStatusBubble() {
  // In kiosk and exclusive app mode, we want to always hide the status bubble.
  if (chrome::IsRunningInAppMode())
    return NULL;

  return window_ ? window_->GetStatusBubble() : NULL;
}

///////////////////////////////////////////////////////////////////////////////
// Browser, Session restore functions (private):

void Browser::SyncHistoryWithTabs(int index) {
  SessionService* session_service =
      SessionServiceFactory::GetForProfileIfExisting(profile());
  if (session_service) {
    for (int i = index; i < tab_strip_model_->count(); ++i) {
      WebContents* web_contents = tab_strip_model_->GetWebContentsAt(i);
      if (web_contents) {
        SessionTabHelper* session_tab_helper =
            SessionTabHelper::FromWebContents(web_contents);
        session_service->SetTabIndexInWindow(
            session_id(), session_tab_helper->session_id(), i);
        session_service->SetPinnedState(
            session_id(),
            session_tab_helper->session_id(),
            tab_strip_model_->IsTabPinned(i));
      }
    }
  }
}

///////////////////////////////////////////////////////////////////////////////
// Browser, In-progress download termination handling (private):

bool Browser::CanCloseWithInProgressDownloads() {
  // If we've prompted, we need to hear from the user before we
  // can close.
  if (cancel_download_confirmation_state_ != NOT_PROMPTED)
    return cancel_download_confirmation_state_ != WAITING_FOR_RESPONSE;

  int num_downloads_blocking;
  if (DOWNLOAD_CLOSE_OK ==
      OkToCloseWithInProgressDownloads(&num_downloads_blocking))
    return true;

  // Closing this window will kill some downloads; prompt to make sure
  // that's ok.
  cancel_download_confirmation_state_ = WAITING_FOR_RESPONSE;
  window_->ConfirmBrowserCloseWithPendingDownloads();

  // Return false so the browser does not close.  We'll close if the user
  // confirms in the dialog.
  return false;
}

///////////////////////////////////////////////////////////////////////////////
// Browser, Assorted utility functions (private):

void Browser::SetAsDelegate(WebContents* web_contents, Browser* delegate) {
  // WebContents...
  web_contents->SetDelegate(delegate);

  // ...and all the helpers.
  BlockedContentTabHelper::FromWebContents(web_contents)->
      set_delegate(delegate);
  BookmarkTabHelper::FromWebContents(web_contents)->set_delegate(delegate);
  WebContentsModalDialogManager::FromWebContents(web_contents)->
      set_delegate(delegate);
  CoreTabHelper::FromWebContents(web_contents)->set_delegate(delegate);
  SearchEngineTabHelper::FromWebContents(web_contents)->set_delegate(delegate);
  ZoomController::FromWebContents(web_contents)->set_observer(delegate);
}

void Browser::CloseFrame() {
  window_->Close();
}

void Browser::TabDetachedAtImpl(content::WebContents* contents,
                                int index,
                                DetachType type) {
  if (type == DETACH_TYPE_DETACH) {
    // Save the current location bar state, but only if the tab being detached
    // is the selected tab.  Because saving state can conditionally revert the
    // location bar, saving the current tab's location bar state to a
    // non-selected tab can corrupt both tabs.
    if (contents == tab_strip_model_->GetActiveWebContents()) {
      LocationBar* location_bar = window()->GetLocationBar();
      if (location_bar)
        location_bar->SaveStateToContents(contents);
    }

    if (!tab_strip_model_->closing_all())
      SyncHistoryWithTabs(0);
  }

  SetAsDelegate(contents, NULL);
  RemoveScheduledUpdatesFor(contents);

  if (find_bar_controller_.get() && index == tab_strip_model_->active_index()) {
    find_bar_controller_->ChangeWebContents(NULL);
  }

  // Stop observing search model changes for this tab.
  search_delegate_->OnTabDetached(contents);

  for (size_t i = 0; i < interstitial_observers_.size(); i++) {
    if (interstitial_observers_[i]->web_contents() != contents)
      continue;

    delete interstitial_observers_[i];
    interstitial_observers_.erase(interstitial_observers_.begin() + i);
    return;
  }
}

bool Browser::SupportsWindowFeatureImpl(WindowFeature feature,
                                        bool check_fullscreen) const {
  bool hide_ui_for_fullscreen = check_fullscreen && ShouldHideUIForFullscreen();

  unsigned int features = FEATURE_INFOBAR | FEATURE_DOWNLOADSHELF;

  if (is_type_tabbed())
    features |= FEATURE_BOOKMARKBAR;

  if (!hide_ui_for_fullscreen) {
    if (!is_type_tabbed())
      features |= FEATURE_TITLEBAR;

    if (is_type_tabbed())
      features |= FEATURE_TABSTRIP;

    if (is_type_tabbed())
      features |= FEATURE_TOOLBAR;

    if (!is_app())
      features |= FEATURE_LOCATIONBAR;
  }
  return !!(features & feature);
}

void Browser::UpdateBookmarkBarState(BookmarkBarStateChangeReason reason) {
  BookmarkBar::State state;
  // The bookmark bar is hidden in fullscreen mode, unless on the new tab page.
  if (browser_defaults::bookmarks_enabled &&
      profile_->GetPrefs()->GetBoolean(prefs::kShowBookmarkBar) &&
      !ShouldHideUIForFullscreen()) {
    state = BookmarkBar::SHOW;
  } else {
    WebContents* web_contents = tab_strip_model_->GetActiveWebContents();
    BookmarkTabHelper* bookmark_tab_helper =
        web_contents ? BookmarkTabHelper::FromWebContents(web_contents) : NULL;
    if (bookmark_tab_helper && bookmark_tab_helper->ShouldShowBookmarkBar())
      state = BookmarkBar::DETACHED;
    else
      state = BookmarkBar::HIDDEN;
  }

  // Don't allow the bookmark bar to be shown in suggestions mode.
#if !defined(OS_MACOSX)
  if (search_model_->mode().is_search_suggestions())
    state = BookmarkBar::HIDDEN;
#endif

  if (state == bookmark_bar_state_)
    return;

  bookmark_bar_state_ = state;

  // Inform NTP page of change in bookmark bar state, so that it can adjust the
  // theme image top offset if necessary.
  if (instant_controller_)
    instant_controller_->UpdateThemeInfo(true);

  if (!window_)
    return;  // This is called from the constructor when window_ is NULL.

  if (reason == BOOKMARK_BAR_STATE_CHANGE_TAB_SWITCH) {
    // Don't notify BrowserWindow on a tab switch as at the time this is invoked
    // BrowserWindow hasn't yet switched tabs. The BrowserWindow implementations
    // end up querying state once they process the tab switch.
    return;
  }

  bool shouldAnimate = reason == BOOKMARK_BAR_STATE_CHANGE_PREF_CHANGE;
  window_->BookmarkBarStateChanged(shouldAnimate ?
      BookmarkBar::ANIMATE_STATE_CHANGE :
      BookmarkBar::DONT_ANIMATE_STATE_CHANGE);
}

bool Browser::ShouldHideUIForFullscreen() const {
  // Windows and GTK remove the top controls in fullscreen, but Mac and Ash
  // keep the controls in a slide-down panel.
  return window_ && window_->ShouldHideUIForFullscreen();
}

bool Browser::MaybeCreateBackgroundContents(int route_id,
                                            WebContents* opener_web_contents,
                                            const string16& frame_name,
                                            const GURL& target_url) {
  GURL opener_url = opener_web_contents->GetURL();
  ExtensionService* extensions_service =
      extensions::ExtensionSystem::Get(profile_)->extension_service();

  if (!opener_url.is_valid() ||
      frame_name.empty() ||
      !extensions_service ||
      !extensions_service->is_ready())
    return false;

  // Only hosted apps have web extents, so this ensures that only hosted apps
  // can create BackgroundContents. We don't have to check for background
  // permission as that is checked in RenderMessageFilter when the CreateWindow
  // message is processed.
  const Extension* extension =
      extensions_service->extensions()->GetHostedAppByURL(
          ExtensionURLInfo(opener_url));
  if (!extension)
    return false;

  // No BackgroundContents allowed if BackgroundContentsService doesn't exist.
  BackgroundContentsService* service =
      BackgroundContentsServiceFactory::GetForProfile(profile_);
  if (!service)
    return false;

  // Ensure that we're trying to open this from the extension's process.
  SiteInstance* opener_site_instance = opener_web_contents->GetSiteInstance();
  extensions::ProcessMap* process_map = extensions_service->process_map();
  if (!opener_site_instance->GetProcess() ||
      !process_map->Contains(
          extension->id(), opener_site_instance->GetProcess()->GetID())) {
    return false;
  }

  // Only allow a single background contents per app.
  bool allow_js_access = extensions::BackgroundInfo::AllowJSAccess(extension);
  BackgroundContents* existing =
      service->GetAppBackgroundContents(ASCIIToUTF16(extension->id()));
  if (existing) {
    // For non-scriptable background contents, ignore the request altogether,
    // (returning true, so that a regular WebContents isn't created either).
    if (!allow_js_access)
      return true;
    // For scriptable background pages, if one already exists, close it (even
    // if it was specified in the manifest).
    DLOG(INFO) << "Closing existing BackgroundContents for " << opener_url;
    delete existing;
  }

  // If script access is not allowed, create the the background contents in a
  // new SiteInstance, so that a separate process is used.
  scoped_refptr<content::SiteInstance> site_instance =
      allow_js_access ?
      opener_site_instance :
      content::SiteInstance::Create(opener_web_contents->GetBrowserContext());

  // Passed all the checks, so this should be created as a BackgroundContents.
  BackgroundContents* contents = service->CreateBackgroundContents(
      site_instance,
      route_id,
      profile_,
      frame_name,
      ASCIIToUTF16(extension->id()));

  // When a separate process is used, the original renderer cannot access the
  // new window later, thus we need to navigate the window now.
  if (contents && !allow_js_access) {
    contents->web_contents()->GetController().LoadURL(
        target_url,
        content::Referrer(),
        content::PAGE_TRANSITION_LINK,
        std::string());  // No extra headers.
  }

  return contents != NULL;
}<|MERGE_RESOLUTION|>--- conflicted
+++ resolved
@@ -1408,13 +1408,7 @@
 
 void Browser::OnStartDownload(WebContents* source,
                               content::DownloadItem* download) {
-<<<<<<< HEAD
   return;
-=======
-  if (!DownloadItemModel(download).ShouldShowInShelf())
-    return;
-
->>>>>>> 3ba139b9
   WebContents* constrained = GetConstrainingWebContents(source);
   if (constrained != source) {
     // Download in a constrained popup is shown in the tab that opened it.
